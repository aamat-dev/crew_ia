--- conflicted
+++ resolved
@@ -10,19 +10,10 @@
 from sqlalchemy import create_engine, pool
 from sqlmodel import SQLModel
 
-<<<<<<< HEAD
-# --- Importe tes modèles pour que SQLModel.metadata soit peuplé ---
-# Modèles existants
-from core.storage.db_models import Run, Node, Artifact, Event, Feedback  # noqa: F401
-# Modèles de l'application
-from dotenv import load_dotenv
-load_dotenv()  # charge le .env tôt
-=======
 # --- Alembic config ---
 config = context.config
 if config.config_file_name is not None:
     fileConfig(config.config_file_name)
->>>>>>> fdb19436
 
 # --- Assure que Python voit le projet ---
 # env.py est dans backend/migrations → parents[2] = racine du repo
@@ -33,12 +24,16 @@
     if sp not in sys.path:
         sys.path.insert(0, sp)
 
+# --- Charge le .env tôt (pour ALEMBIC_DATABASE_URL, etc.) ---
+from dotenv import load_dotenv
+load_dotenv()
+
 # --- Importe les modèles pour peupler SQLModel.metadata ---
-# (toute la DDL vient d'ici)
-from core.storage import db_models as _  # noqa: F401
+from core.storage.db_models import Run, Node, Artifact, Event, Feedback  # noqa: F401
 
 # --- Cible des migrations ---
 target_metadata = SQLModel.metadata
+
 
 def _sync_url() -> str:
     """
@@ -70,6 +65,7 @@
         "Aucune URL de BDD trouvée. Définis ALEMBIC_DATABASE_URL ou DATABASE_URL(_SYNC)."
     )
 
+
 def run_migrations_offline() -> None:
     url = _sync_url()
     config.set_main_option("sqlalchemy.url", url)
@@ -83,6 +79,7 @@
     )
     with context.begin_transaction():
         context.run_migrations()
+
 
 def run_migrations_online() -> None:
     url = _sync_url()
@@ -98,6 +95,7 @@
         with context.begin_transaction():
             context.run_migrations()
 
+
 if context.is_offline_mode():
     run_migrations_offline()
 else:
