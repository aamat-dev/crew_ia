--- conflicted
+++ resolved
@@ -2,11 +2,7 @@
 
 from alembic import op
 
-<<<<<<< HEAD
-
-=======
 # Identifiants Alembic
->>>>>>> 9781f34a
 revision = "20240905_nodes_run_key_unique"
 down_revision = "c894e2b67dc8"  # <-- ajustez si besoin
 branch_labels = None
@@ -14,10 +10,7 @@
 
 
 def upgrade() -> None:
-<<<<<<< HEAD
-=======
     # Normalise d'abord les doublons éventuels (évite l'échec lors de la création de la contrainte)
->>>>>>> 9781f34a
     op.execute(
         """
         WITH d AS (
@@ -32,10 +25,8 @@
         WHERE n.ctid = d.ctid AND d.rn > 1;
         """
     )
-<<<<<<< HEAD
-=======
+
     # Contrainte d’unicité (run_id, key)
->>>>>>> 9781f34a
     op.create_unique_constraint("uq_nodes_run_key", "nodes", ["run_id", "key"])
 
 
