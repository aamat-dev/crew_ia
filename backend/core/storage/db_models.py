from __future__ import annotations
import uuid
from datetime import datetime, UTC
from enum import Enum
from typing import Any, Dict, List, Optional

from sqlalchemy import (
    Column,
    DateTime,
    Enum as SAEnum,
<<<<<<< HEAD
=======
    JSON,
>>>>>>> fdb19436
    String,
    Text,
    func,
    Integer,
    UniqueConstraint,
)
<<<<<<< HEAD
from sqlalchemy.dialects.postgresql import UUID as PGUUID, JSONB
=======
from sqlalchemy.dialects.postgresql import UUID as PGUUID
>>>>>>> fdb19436
from sqlmodel import Field, SQLModel


# ---------------- Enums ----------------


class RunStatus(str, Enum):
    pending = "pending"
    running = "running"
    completed = "completed"
    failed = "failed"


class NodeStatus(str, Enum):
    pending = "pending"
    running = "running"
    completed = "completed"
    failed = "failed"


# ---------------- Tables ----------------


class Run(SQLModel, table=True):
    __tablename__ = "runs"

    id: uuid.UUID = Field(
        default_factory=uuid.uuid4,
        sa_column=Column(PGUUID(as_uuid=True), primary_key=True, nullable=False),
    )
    title: str = Field(sa_column=Column(String, nullable=False))
    status: RunStatus = Field(
        sa_column=Column(SAEnum(RunStatus, name="runstatus"), nullable=False)
    )
    started_at: Optional[datetime] = Field(
        default=None,
        sa_column=Column(DateTime(timezone=True), nullable=True),
    )
    ended_at: Optional[datetime] = Field(
        default=None,
        sa_column=Column(DateTime(timezone=True), nullable=True),
    )
    meta: Optional[Dict] = Field(
        default=None,
        sa_column=Column("metadata", JSONB, nullable=True),
    )

    created_at: datetime = Field(
        default_factory=lambda: datetime.now(UTC),
        sa_column=Column(
            DateTime(timezone=True), server_default=func.now(), nullable=False
        ),
    )


class Node(SQLModel, table=True):
    __tablename__ = "nodes"
<<<<<<< HEAD
    __table_args__ = (UniqueConstraint("run_id", "key", name="uq_nodes_run_key"),)
=======
    __table_args__ = (
        UniqueConstraint("run_id", "key", name="uq_nodes_run_key"),
    )
>>>>>>> fdb19436

    id: uuid.UUID = Field(
        default_factory=uuid.uuid4,
        sa_column=Column(PGUUID(as_uuid=True), primary_key=True, nullable=False),
    )
    run_id: uuid.UUID = Field(
        sa_column=Column(PGUUID(as_uuid=True), nullable=False, index=True)
    )
    key: str = Field(sa_column=Column(String, nullable=False, index=True))
    title: str = Field(sa_column=Column(String, nullable=False))
    status: NodeStatus = Field(
        sa_column=Column(SAEnum(NodeStatus, name="nodestatus"), nullable=False)
    )
    role: Optional[str] = Field(
        default=None, sa_column=Column(String, nullable=True, index=True)
    )
    deps: Optional[List[str]] = Field(
        default=None, sa_column=Column(JSONB, nullable=True)
    )
    checksum: Optional[str] = Field(
        default=None, sa_column=Column(String, nullable=True)
    )
    created_at: datetime = Field(
        default_factory=lambda: datetime.now(UTC),
        sa_column=Column(
            DateTime(timezone=True), server_default=func.now(), nullable=False
        ),
    )
    updated_at: Optional[datetime] = Field(
        default=None,
        sa_column=Column(DateTime(timezone=True), nullable=True),
    )


class Artifact(SQLModel, table=True):
    __tablename__ = "artifacts"

    id: uuid.UUID = Field(
        default_factory=uuid.uuid4,
        sa_column=Column(PGUUID(as_uuid=True), primary_key=True, nullable=False),
    )
    node_id: uuid.UUID = Field(
        sa_column=Column(PGUUID(as_uuid=True), nullable=False, index=True)
    )
    type: str = Field(sa_column=Column(String, nullable=False))
    path: Optional[str] = Field(default=None, sa_column=Column(String, nullable=True))
    content: Optional[str] = Field(default=None, sa_column=Column(Text, nullable=True))
    summary: Optional[str] = Field(
        default=None, sa_column=Column(String, nullable=True)
    )
    created_at: datetime = Field(
        default_factory=lambda: datetime.now(UTC),
        sa_column=Column(
            DateTime(timezone=True), server_default=func.now(), nullable=False
        ),
    )


class Event(SQLModel, table=True):
    __tablename__ = "events"

    id: uuid.UUID = Field(
        default_factory=uuid.uuid4,
        sa_column=Column(PGUUID(as_uuid=True), primary_key=True, nullable=False),
    )
    run_id: Optional[uuid.UUID] = Field(
        default=None, sa_column=Column(PGUUID(as_uuid=True), nullable=True, index=True)
    )
    node_id: Optional[uuid.UUID] = Field(
        default=None, sa_column=Column(PGUUID(as_uuid=True), nullable=True, index=True)
    )
    timestamp: datetime = Field(
        default_factory=lambda: datetime.now(UTC),
        sa_column=Column(
            DateTime(timezone=True), server_default=func.now(), nullable=False
        ),
    )
    level: str = Field(sa_column=Column(String, nullable=False))
    message: str = Field(sa_column=Column(Text, nullable=False))
    request_id: Optional[str] = Field(
        default=None, sa_column=Column(String, nullable=True, index=True)
    )


class Feedback(SQLModel, table=True):
    __tablename__ = "feedbacks"

    id: uuid.UUID = Field(
        default_factory=uuid.uuid4,
        sa_column=Column(PGUUID(as_uuid=True), primary_key=True, nullable=False),
    )
    run_id: uuid.UUID = Field(
        sa_column=Column(PGUUID(as_uuid=True), nullable=False, index=True)
    )
    node_id: uuid.UUID = Field(
        sa_column=Column(PGUUID(as_uuid=True), nullable=False, index=True)
    )
    source: str = Field(sa_column=Column(String, nullable=False))
    reviewer: str = Field(sa_column=Column(String, nullable=False))
    score: Optional[int] = Field(default=None, sa_column=Column(Integer, nullable=True))
    comment: Optional[str] = Field(default=None, sa_column=Column(Text, nullable=True))
    meta: Optional[Dict] = Field(
        default=None, sa_column=Column("metadata", JSONB, nullable=True)
    )
    evaluation: Optional[Dict[str, Any]] = Field(
        default=None, sa_column=Column(JSONB, nullable=True)
    )
    created_at: datetime = Field(
        default_factory=lambda: datetime.now(UTC),
<<<<<<< HEAD
        sa_column=Column(
            DateTime(timezone=True), server_default=func.now(), nullable=False
        ),
=======
        sa_column=Column(DateTime(timezone=True), server_default=func.now(), nullable=False),
>>>>>>> fdb19436
    )<|MERGE_RESOLUTION|>--- conflicted
+++ resolved
@@ -8,23 +8,14 @@
     Column,
     DateTime,
     Enum as SAEnum,
-<<<<<<< HEAD
-=======
-    JSON,
->>>>>>> fdb19436
     String,
     Text,
     func,
     Integer,
     UniqueConstraint,
 )
-<<<<<<< HEAD
 from sqlalchemy.dialects.postgresql import UUID as PGUUID, JSONB
-=======
-from sqlalchemy.dialects.postgresql import UUID as PGUUID
->>>>>>> fdb19436
 from sqlmodel import Field, SQLModel
-
 
 # ---------------- Enums ----------------
 
@@ -80,13 +71,7 @@
 
 class Node(SQLModel, table=True):
     __tablename__ = "nodes"
-<<<<<<< HEAD
     __table_args__ = (UniqueConstraint("run_id", "key", name="uq_nodes_run_key"),)
-=======
-    __table_args__ = (
-        UniqueConstraint("run_id", "key", name="uq_nodes_run_key"),
-    )
->>>>>>> fdb19436
 
     id: uuid.UUID = Field(
         default_factory=uuid.uuid4,
@@ -196,11 +181,7 @@
     )
     created_at: datetime = Field(
         default_factory=lambda: datetime.now(UTC),
-<<<<<<< HEAD
         sa_column=Column(
             DateTime(timezone=True), server_default=func.now(), nullable=False
         ),
-=======
-        sa_column=Column(DateTime(timezone=True), server_default=func.now(), nullable=False),
->>>>>>> fdb19436
     )