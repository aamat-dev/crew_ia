--- conflicted
+++ resolved
@@ -81,10 +81,7 @@
     )
     key: str = Field(sa_column=Column(String, nullable=False))
     title: str = Field(sa_column=Column(String, nullable=False))
-<<<<<<< HEAD
 
-=======
->>>>>>> 20151d5c
     status: NodeStatus = Field(
         sa_column=Column(SAEnum(NodeStatus, name="nodestatus"), nullable=False)
     )
