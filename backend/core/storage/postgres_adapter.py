--- conflicted
+++ resolved
@@ -8,10 +8,7 @@
 
 from sqlalchemy import text, select, update
 import sqlalchemy as sa
-<<<<<<< HEAD
 from sqlalchemy.engine import make_url
-=======
->>>>>>> fdb19436
 from sqlalchemy.dialects.postgresql import insert, JSONB
 from sqlalchemy.ext.asyncio import AsyncSession, create_async_engine, async_sessionmaker
 from sqlalchemy.pool import NullPool
@@ -150,91 +147,51 @@
 
     # ---------- Nodes ----------
 
-    async def save_node(self, node: Optional[Node] = None, **kwargs) -> Node:
-        obj = self._coalesce_obj(Node, node, kwargs)
-<<<<<<< HEAD
-        # Assure un ID et le reflète sur l'objet
-=======
-        # Assure un ID et reflète la valeur sur l'objet
->>>>>>> fdb19436
-        new_id = obj.id or uuid.uuid4()
-        obj.id = new_id
-        payload = {
-            "id": new_id,
-            "run_id": obj.run_id,
-            "key": obj.key,
-            "title": obj.title,
-<<<<<<< HEAD
-            "status": (
-                obj.status.value if isinstance(obj.status, NodeStatus) else obj.status
-            ),
-=======
-            "status": obj.status.value if isinstance(obj.status, NodeStatus) else obj.status,
->>>>>>> fdb19436
-            "role": obj.role,
-            "deps": obj.deps,
-            "checksum": obj.checksum,
-        }
-<<<<<<< HEAD
-        # Laisse created_at au défaut DB si non fourni
-        if getattr(obj, "created_at", None) is not None:
-=======
-        # created_at : si non fourni, délègue au serveur (now())
-        if getattr(obj, "created_at", None) is None:
-            payload["created_at"] = sa.func.now()
-        else:
->>>>>>> fdb19436
-            payload["created_at"] = obj.created_at
-        if getattr(obj, "updated_at", None) is not None:
-            payload["updated_at"] = obj.updated_at
-
-<<<<<<< HEAD
-        insert_stmt = insert(self._nodes).values(**payload)
-        excluded = insert_stmt.excluded
-        stmt = insert_stmt.on_conflict_do_update(
-            index_elements=[self._nodes.c.run_id, self._nodes.c.key],
-            set_={
-                "run_id": excluded.run_id,
-                "key": excluded.key,
-                "title": excluded.title,
-                "status": excluded.status,
-                "role": excluded.role,
-                "deps": excluded.deps,
-                "checksum": excluded.checksum,
-                "updated_at": sa.func.now(),
-            },
-        ).returning(*self._nodes.c)
-        async with self._engine.begin() as conn:
-            result = await conn.execute(stmt)
-            row = result.fetchone()
-        return Node(**row._mapping) if row else obj
-=======
-        nodes = Node.__table__
-        insert_stmt = insert(nodes).values(**payload)
-        excluded = insert_stmt.excluded
-        stmt = (
-            insert_stmt.on_conflict_do_update(
-                index_elements=[nodes.c.run_id, nodes.c.key],
-                set_={
-                    "run_id": excluded.run_id,
-                    "key": excluded.key,
-                    "title": excluded.title,
-                    "status": excluded.status,
-                    "role": excluded.role,
-                    "deps": excluded.deps,
-                    "checksum": excluded.checksum,
-                    "updated_at": sa.func.now(),
-                },
-            ).returning(*nodes.c)
-        )
-
-        async with self._engine.begin() as conn:
-            result = await conn.execute(stmt)
-            row = result.fetchone()
-        node = Node(**row._mapping) if row else obj
-        obj.id = node.id
-        return node
->>>>>>> fdb19436
+async def save_node(self, node: Optional[Node] = None, **kwargs) -> Node:
+    obj = self._coalesce_obj(Node, node, kwargs)
+    # Assure un ID et le reflète sur l'objet
+    new_id = obj.id or uuid.uuid4()
+    obj.id = new_id
+
+    payload = {
+        "id": new_id,
+        "run_id": obj.run_id,
+        "key": obj.key,
+        "title": obj.title,
+        "status": obj.status.value if isinstance(obj.status, NodeStatus) else obj.status,
+        "role": obj.role,
+        "deps": obj.deps,
+        "checksum": obj.checksum,
+    }
+
+    # Laisse created_at au défaut DB si non fourni
+    if getattr(obj, "created_at", None) is not None:
+        payload["created_at"] = obj.created_at
+    if getattr(obj, "updated_at", None) is not None:
+        payload["updated_at"] = obj.updated_at
+
+    insert_stmt = insert(self._nodes).values(**payload)
+    excluded = insert_stmt.excluded
+    stmt = insert_stmt.on_conflict_do_update(
+        index_elements=[self._nodes.c.run_id, self._nodes.c.key],
+        set_={
+            "run_id": excluded.run_id,
+            "key": excluded.key,
+            "title": excluded.title,
+            "status": excluded.status,
+            "role": excluded.role,
+            "deps": excluded.deps,
+            "checksum": excluded.checksum,
+            "updated_at": sa.func.now(),
+        },
+    ).returning(*self._nodes.c)
+
+    async with self._engine.begin() as conn:
+        result = await conn.execute(stmt)
+        row = result.fetchone()
+
+    return Node(**row._mapping) if row else obj
+
 
     async def ensure_node(
         self,
