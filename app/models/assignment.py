from __future__ import annotations

import uuid
from datetime import datetime, UTC
from typing import Optional, Dict, Any

import sqlalchemy as sa
from sqlalchemy import Column, DateTime, ForeignKey, Text, func, Index, JSON
from sqlalchemy.dialects.postgresql import UUID as PGUUID
from sqlmodel import SQLModel, Field


class Assignment(SQLModel, table=True):
    __tablename__ = "assignments"

    id: uuid.UUID = Field(
        default_factory=uuid.uuid4,
        sa_column=Column(PGUUID(as_uuid=True), primary_key=True, nullable=False),
    )
    plan_id: uuid.UUID = Field(
        sa_column=Column(
            PGUUID(as_uuid=True),
            ForeignKey("plans.id", ondelete="CASCADE"),
            nullable=False,
        )
    )
    node_id: str = Field(sa_column=Column(Text, nullable=False))
    role: str = Field(sa_column=Column(Text, nullable=False))
    agent_id: str = Field(sa_column=Column(Text, nullable=False))
    llm_backend: str = Field(sa_column=Column(Text, nullable=False))
    llm_model: str = Field(sa_column=Column(Text, nullable=False))
    params: Optional[Dict[str, Any]] = Field(
<<<<<<< HEAD
        default=None, sa_column=Column(JSON, nullable=True)
=======
        default=None,
        sa_column=Column(
            sa.JSON().with_variant(JSONB, "postgresql"),
            nullable=True,
        ),
>>>>>>> 2034a4e1
    )
    created_at: datetime = Field(
        default_factory=lambda: datetime.now(UTC),
        sa_column=Column(
            DateTime(timezone=True), server_default=func.now(), nullable=False
        ),
    )
    updated_at: datetime = Field(
        default_factory=lambda: datetime.now(UTC),
        sa_column=Column(
            DateTime(timezone=True),
            server_default=func.now(),
            onupdate=func.now(),
            nullable=False,
        ),
    )

    __table_args__ = (
        sa.UniqueConstraint("plan_id", "node_id", name="uq_assignments_plan_node"),
        Index("ix_assignments_plan_id", "plan_id"),
    )<|MERGE_RESOLUTION|>--- conflicted
+++ resolved
@@ -30,15 +30,8 @@
     llm_backend: str = Field(sa_column=Column(Text, nullable=False))
     llm_model: str = Field(sa_column=Column(Text, nullable=False))
     params: Optional[Dict[str, Any]] = Field(
-<<<<<<< HEAD
-        default=None, sa_column=Column(JSON, nullable=True)
-=======
         default=None,
-        sa_column=Column(
-            sa.JSON().with_variant(JSONB, "postgresql"),
-            nullable=True,
-        ),
->>>>>>> 2034a4e1
+        sa_column=Column(JSON, nullable=True),
     )
     created_at: datetime = Field(
         default_factory=lambda: datetime.now(UTC),
