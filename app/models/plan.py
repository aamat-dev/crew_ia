from __future__ import annotations

import uuid
from datetime import datetime, UTC
from enum import Enum
from typing import Dict, Any

import sqlalchemy as sa
from sqlalchemy import Column, DateTime, Enum as SAEnum, ForeignKey, Integer, func, Index
from sqlalchemy.dialects.postgresql import UUID as PGUUID
from sqlmodel import SQLModel, Field


class PlanStatus(str, Enum):
    draft = "draft"
    ready = "ready"
    invalid = "invalid"


class Plan(SQLModel, table=True):
    __tablename__ = "plans"

    id: uuid.UUID = Field(
        default_factory=uuid.uuid4,
        sa_column=Column(PGUUID(as_uuid=True), primary_key=True, nullable=False),
    )
    task_id: uuid.UUID = Field(
        sa_column=Column(
            PGUUID(as_uuid=True),
            ForeignKey("tasks.id", ondelete="CASCADE"),
            nullable=False,
        )
    )
    status: PlanStatus = Field(
        sa_column=Column(SAEnum(PlanStatus, name="planstatus"), nullable=False)
    )
<<<<<<< HEAD
    graph: Dict[str, Any] = Field(sa_column=Column(sa.JSON, nullable=False))
=======
    # <- variante portable : JSON générique + JSONB en Postgres
    graph: Dict[str, Any] = Field(
        sa_column=Column(
            sa.JSON().with_variant(JSONB, "postgresql"),
            nullable=False,
        )
    )
>>>>>>> 1b3f8bd8
    version: int = Field(
        default=1,
        sa_column=Column(Integer, nullable=False, server_default="1"),
    )
    created_at: datetime = Field(
        default_factory=lambda: datetime.now(UTC),
        sa_column=Column(
            DateTime(timezone=True), server_default=func.now(), nullable=False
        ),
    )
    updated_at: datetime = Field(
        default_factory=lambda: datetime.now(UTC),
        sa_column=Column(
            DateTime(timezone=True),
            server_default=func.now(),
            onupdate=func.now(),
            nullable=False,
        ),
    )<|MERGE_RESOLUTION|>--- conflicted
+++ resolved
@@ -34,9 +34,7 @@
     status: PlanStatus = Field(
         sa_column=Column(SAEnum(PlanStatus, name="planstatus"), nullable=False)
     )
-<<<<<<< HEAD
-    graph: Dict[str, Any] = Field(sa_column=Column(sa.JSON, nullable=False))
-=======
+
     # <- variante portable : JSON générique + JSONB en Postgres
     graph: Dict[str, Any] = Field(
         sa_column=Column(
@@ -44,7 +42,6 @@
             nullable=False,
         )
     )
->>>>>>> 1b3f8bd8
     version: int = Field(
         default=1,
         sa_column=Column(Integer, nullable=False, server_default="1"),
