--- conflicted
+++ resolved
@@ -7,13 +7,7 @@
 
 
 async def start(plan_id: uuid.UUID, dry_run: bool = False) -> uuid.UUID:
-    """Démarre un plan via l'orchestrateur.
-
-    Cette implémentation simplifiée se contente de générer et retourner un
-    identifiant de run aléatoire. L'orchestrateur réel se chargerait de
-    l'exécution asynchrone du plan.
-    """
-
+    """Démarre un plan via l'orchestrateur (stub)."""
     return uuid.uuid4()
 
 
@@ -24,29 +18,14 @@
 async def node_action(
     node_id: uuid.UUID, action: str, payload: Dict[str, Any] | None = None
 ) -> Dict[str, Any]:
-    """Applique une action sur un nœud.
-
-    Cette implémentation mémoire maintient un état minimal afin de vérifier la
-    cohérence des transitions. En cas de transition invalide, on lève une
-    ``HTTPException`` 409.
-
-    On retourne le statut après action et un indicateur ``sidecar_updated`` si
-    un override de prompt ou de paramètres est présent.
+    """Applique une action sur un nœud (FSM en mémoire).
+    - 409 si transition invalide
+    - Retourne status_after et sidecar_updated
     """
-
-<<<<<<< HEAD
     payload = payload or {}
 
     state = _NODE_STATES.setdefault(
         node_id, {"status": "running", "run_id": uuid.uuid4()}
-=======
-    sidecar_updated = bool(payload) and bool(
-        (
-            payload.get("override_prompt")
-            or payload.get("prompt")
-            or payload.get("params")
-        )
->>>>>>> cf703851
     )
     current = state["status"]
 
