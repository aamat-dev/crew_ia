--- conflicted
+++ resolved
@@ -69,19 +69,16 @@
     runs-on: ubuntu-latest
     steps:
       - uses: actions/checkout@v4
-
       - name: Setup Python
         uses: actions/setup-python@v5
         with:
           python-version: '3.11'
           cache: 'pip'
-
       - name: Install dependencies
         run: |
           python -m pip install --upgrade pip
           pip install -r requirements.txt
           pip install -e .
-
       - name: Check Alembic heads
         run: |
           alembic heads
@@ -96,58 +93,12 @@
           pattern: coverage-*
           path: coverage
           merge-multiple: true
-
       - name: Upload combined coverage
         uses: codecov/codecov-action@v4
         with:
           files: "coverage/**/coverage.xml,coverage/**/lcov.info"
           fail_ci_if_error: false
 
-<<<<<<< HEAD
-  deploy-pages:
-    if: github.ref == 'refs/heads/main' && github.event_name == 'push'
-    needs: lint-and-test
-    runs-on: ubuntu-latest
-    outputs:
-      page_url: ${{ steps.deployment.outputs.page_url }}
-    permissions:
-      pages: write
-      id-token: write
-    environment:
-      name: github-pages
-      url: ${{ steps.deployment.outputs.page_url }}
-    steps:
-      - uses: actions/checkout@v4
-
-      - name: Setup Node.js
-        uses: actions/setup-node@v4
-        with:
-          node-version: 20
-          cache: 'npm'
-          cache-dependency-path: dashboard/mini/package-lock.json
-
-      - name: Install dependencies
-        working-directory: dashboard/mini
-        run: npm ci
-
-      - name: Build
-        working-directory: dashboard/mini
-        run: npm run build
-
-      - name: Configure Pages
-        uses: actions/configure-pages@v4
-
-      - name: Upload artifact
-        uses: actions/upload-pages-artifact@v3
-        with:
-          path: dashboard/mini/dist
-
-      - name: Deploy to GitHub Pages
-        id: deployment
-        uses: actions/deploy-pages@v4
-
-=======
->>>>>>> 7f788e23
   vercel-deploy:
     if: github.ref == 'refs/heads/main' && github.event_name == 'push'
     needs: lint-and-test
@@ -156,22 +107,18 @@
       preview-url: ${{ steps.deploy.outputs.preview-url }}
     steps:
       - uses: actions/checkout@v4
-
       - name: Setup Node.js
         uses: actions/setup-node@v4
         with:
           node-version: 20
           cache: 'npm'
           cache-dependency-path: dashboard/mini/package-lock.json
-
       - name: Install dependencies
         working-directory: dashboard/mini
         run: npm ci
-
       - name: Build
         working-directory: dashboard/mini
         run: npm run build
-
       - name: Deploy to Vercel
         id: deploy
         uses: amondnet/vercel-action@v25
@@ -181,41 +128,32 @@
           vercel-project-id: ${{ secrets.VERCEL_PROJECT_ID }}
           working-directory: dashboard/mini
           vercel-args: '--prebuilt --prod'
-
       - name: Afficher l’URL publique
         run: echo "URL de déploiement: ${{ steps.deploy.outputs.preview-url }}"
 
   e2e-preview:
-    needs:
-      - vercel-deploy
-      - deploy-pages
-    if: >-
-      (needs.vercel-deploy.result == 'success' || needs.deploy-pages.result == 'success')
+    needs: [vercel-deploy]
+    if: needs.vercel-deploy.result == 'success'
     runs-on: ubuntu-latest
     steps:
       - uses: actions/checkout@v4
-
       - name: Setup Node.js
         uses: actions/setup-node@v4
         with:
           node-version: 20
           cache: 'npm'
           cache-dependency-path: dashboard/mini/package-lock.json
-
       - name: Install dependencies
         working-directory: dashboard/mini
         run: npm ci
-
       - name: Install Playwright
         working-directory: dashboard/mini
         run: npx playwright install --with-deps
-
-      - name: Run E2E tests
+      - name: Run E2E tests (preview)
         working-directory: dashboard/mini
         env:
-          PREVIEW_URL: ${{ needs.vercel-deploy.outputs.preview-url || needs.deploy-pages.outputs.page_url || secrets.PREVIEW_URL }}
+          PREVIEW_URL: ${{ needs.vercel-deploy.outputs.preview-url }}
         run: npm run e2e:ci
-
       - name: Upload Playwright report
         if: always()
         uses: actions/upload-artifact@v4
