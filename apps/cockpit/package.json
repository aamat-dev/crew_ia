{
  "name": "cockpit",
  "version": "0.1.0",
  "private": true,
  "scripts": {
    "dev": "next dev --turbopack",
    "build": "next build --turbopack",
    "start": "next start",
    "lint": "eslint",
    "test": "jest",
    "test:watch": "jest --watch",
    "test:a11y": "jest -t accessibilité",
    "test:e2e": "playwright test"
  },
  "dependencies": {
    "@tanstack/react-query": "^5.62.7",
<<<<<<< HEAD
    "@tanstack/react-virtual": "^3.13.12",
=======
>>>>>>> b9773a50
    "cmdk": "^1.1.1",
    "framer-motion": "^11.1.2",
    "lucide-react": "^0.542.0",
    "next": "15.5.2",
    "next-themes": "^0.4.6",
    "react": "19.1.0",
    "react-dom": "19.1.0",
    "recharts": "^2.13.0"
  },
  "devDependencies": {
    "@eslint/eslintrc": "^3",
<<<<<<< HEAD
=======
    "@playwright/test": "^1.55.0",
>>>>>>> b9773a50
    "@swc/jest": "^0.2.36",
    "@tailwindcss/postcss": "^4",
    "@testing-library/jest-dom": "^6.8.0",
    "@testing-library/react": "^16.3.0",
    "@types/jest": "^30.0.0",
    "@types/node": "^20",
    "@types/react": "^19",
    "@types/react-dom": "^19",
    "axe-core": "^4.10.3",
    "eslint": "^9",
    "eslint-config-next": "15.5.2",
    "jest": "^30.1.3",
    "jest-axe": "^10.0.0",
    "jest-environment-jsdom": "^30.1.2",
    "tailwindcss": "^4",
    "typescript": "^5"
  }
}<|MERGE_RESOLUTION|>--- conflicted
+++ resolved
@@ -14,10 +14,7 @@
   },
   "dependencies": {
     "@tanstack/react-query": "^5.62.7",
-<<<<<<< HEAD
     "@tanstack/react-virtual": "^3.13.12",
-=======
->>>>>>> b9773a50
     "cmdk": "^1.1.1",
     "framer-motion": "^11.1.2",
     "lucide-react": "^0.542.0",
@@ -29,10 +26,7 @@
   },
   "devDependencies": {
     "@eslint/eslintrc": "^3",
-<<<<<<< HEAD
-=======
     "@playwright/test": "^1.55.0",
->>>>>>> b9773a50
     "@swc/jest": "^0.2.36",
     "@tailwindcss/postcss": "^4",
     "@testing-library/jest-dom": "^6.8.0",
