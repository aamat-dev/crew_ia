--- conflicted
+++ resolved
@@ -34,14 +34,9 @@
     "eslint-config-next": "15.5.2",
     "jsdom": "^25.0.0",
     "typescript": "^5.6.3",
-<<<<<<< HEAD
-    "vitest": "^2.0.5",
-    "jest": "^29.7.0",
     "@playwright/test": "^1.49.0"
-=======
     "jest": "^30.1.3",
     "jest-environment-jsdom": "^30.1.2",
     "jest-axe": "^10.0.0"
->>>>>>> cecfd84e
   }
 }