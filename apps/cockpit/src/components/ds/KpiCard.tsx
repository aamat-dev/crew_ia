import * as React from "react";
import { cn } from "@/lib/utils";

interface KpiCardProps {
  title: string;
  value: string;
  className?: string;
  variant?: "default" | "glass";
}

export function KpiCard({ title, value, className, variant = "default" }: KpiCardProps) {
  return (
    <div
      role="group"
      aria-label={`KPI ${title}`}
      className={cn(
<<<<<<< HEAD
        "rounded-md p-4 text-foreground",
        variant === "glass"
          ? "glass glass-card"
          : "border bg-background shadow-sm",
=======
        "rounded-lg border p-4 shadow-sm bg-card text-card-foreground",
>>>>>>> 9f5d64fd
        className
      )}
    >
      <div className="text-sm text-muted-foreground">{title}</div>
      <div className="text-2xl font-bold">{value}</div>
    </div>
  );
}<|MERGE_RESOLUTION|>--- conflicted
+++ resolved
@@ -5,23 +5,25 @@
   title: string;
   value: string;
   className?: string;
+  /** Choix du rendu visuel : par défaut (carte classique) ou glass (overlay translucide) */
   variant?: "default" | "glass";
 }
 
-export function KpiCard({ title, value, className, variant = "default" }: KpiCardProps) {
+export function KpiCard({
+  title,
+  value,
+  className,
+  variant = "default",
+}: KpiCardProps) {
   return (
     <div
       role="group"
       aria-label={`KPI ${title}`}
       className={cn(
-<<<<<<< HEAD
-        "rounded-md p-4 text-foreground",
+        "rounded-lg p-4 shadow-sm",
         variant === "glass"
           ? "glass glass-card"
-          : "border bg-background shadow-sm",
-=======
-        "rounded-lg border p-4 shadow-sm bg-card text-card-foreground",
->>>>>>> 9f5d64fd
+          : "border bg-card text-card-foreground",
         className
       )}
     >
