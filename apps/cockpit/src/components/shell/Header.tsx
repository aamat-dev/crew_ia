"use client";
import * as React from "react";
import { Input } from "@/components/ds/Input";
import { Bell, CircleHelp, Command as CommandIcon } from "lucide-react";
import { CommandPalette } from "./CommandPalette";
import { ThemeToggle } from "./ThemeToggle";

interface HeaderProps {
  searchRef: React.RefObject<HTMLInputElement>;
  onCheatsheetOpen: () => void;
  commandPaletteOpen: boolean;
  onCommandPaletteOpenChange: (open: boolean) => void;
}

export function Header({
  searchRef,
  onCheatsheetOpen,
  commandPaletteOpen,
  onCommandPaletteOpenChange,
}: HeaderProps) {
  React.useEffect(() => {
    const input = searchRef.current;
    if (!input) return;
<<<<<<< HEAD
    Array.from(input.attributes).forEach((attr) => {
      if (attr.name.startsWith("data-dashlane")) {
        input.removeAttribute(attr.name);
      }
    });
=======
    for (const attr of Array.from(input.attributes)) {
      if (attr.name.startsWith("data-dashlane-")) {
        input.removeAttribute(attr.name);
      }
    }
>>>>>>> 28da583b
  }, [searchRef]);
  return (
    <header
      className="glass glass-muted sticky top-0 z-10 flex h-14 items-center justify-between border-b px-4"
      role="banner"
    >
      <div role="search" className="flex-1">
        <Input
          ref={searchRef}
          aria-label="Recherche"
          placeholder="Rechercher..."
          className="w-full max-w-sm"
          suppressHydrationWarning
        />
      </div>
      <div className="ml-4 flex items-center gap-2">
        <button
          aria-label="Notifications"
          className="relative flex h-10 w-10 items-center justify-center rounded-lg hover:bg-primary/10 focus:outline-none focus-visible:ring-2 focus-visible:ring-ring"
        >
          <Bell className="h-5 w-5" />
        </button>
        <button
          aria-label="Ouvrir la palette de commandes"
          onClick={() => onCommandPaletteOpenChange(true)}
          className="relative hidden h-10 w-10 items-center justify-center rounded-lg hover:bg-primary/10 focus:outline-none focus-visible:ring-2 focus-visible:ring-ring sm:flex"
        >
          <CommandIcon className="h-5 w-5" />
          <kbd className="pointer-events-none absolute -bottom-1 -right-1 rounded bg-muted px-1 text-[10px] text-muted-foreground">⌘K</kbd>
        </button>
        <ThemeToggle />
        <button
          aria-label="Afficher l'aide sur les raccourcis clavier"
          aria-controls="shortcuts-cheatsheet"
          onClick={onCheatsheetOpen}
          className="relative flex h-10 w-10 items-center justify-center rounded-lg hover:bg-primary/10 focus:outline-none focus-visible:ring-2 focus-visible:ring-ring"
        >
          <CircleHelp className="h-5 w-5" />
        </button>
        <CommandPalette
          open={commandPaletteOpen}
          onOpenChange={onCommandPaletteOpenChange}
        />
      </div>
    </header>
  );
}<|MERGE_RESOLUTION|>--- conflicted
+++ resolved
@@ -21,19 +21,11 @@
   React.useEffect(() => {
     const input = searchRef.current;
     if (!input) return;
-<<<<<<< HEAD
-    Array.from(input.attributes).forEach((attr) => {
-      if (attr.name.startsWith("data-dashlane")) {
-        input.removeAttribute(attr.name);
-      }
-    });
-=======
     for (const attr of Array.from(input.attributes)) {
       if (attr.name.startsWith("data-dashlane-")) {
         input.removeAttribute(attr.name);
       }
     }
->>>>>>> 28da583b
   }, [searchRef]);
   return (
     <header
