"use client";
import * as React from "react";
import Link from "next/link";
import { usePathname } from "next/navigation";
import {
  LayoutDashboard,
  ListCheck,
  Map,
  Play,
  Settings as SettingsIcon,
} from "lucide-react";
import { ToastProvider } from "@/components/ds/Toast";
import { cn } from "@/lib/utils";
import { Header } from "./Header";
<<<<<<< HEAD
import { ShortcutsCheatsheet } from "@/components/shortcuts/ShortcutsCheatsheet";
import { useGlobalShortcuts } from "@/hooks/useGlobalShortcuts";
=======
>>>>>>> 190ab7d3

interface AppShellProps {
  children: React.ReactNode;
}

export function AppShell({ children }: AppShellProps) {
  const pathname = usePathname();
  const [commandPaletteOpen, setCommandPaletteOpen] = React.useState(false);
  const [cheatsheetOpen, setCheatsheetOpen] = React.useState(false);
  const searchRef = React.useRef<HTMLInputElement>(null);

  useGlobalShortcuts({
    searchRef,
    onOpenCommandPalette: () => setCommandPaletteOpen(true),
    onOpenCheatsheet: () => setCheatsheetOpen(true),
  });

  const navItems = [
    { href: "/dashboard", label: "Dashboard", icon: LayoutDashboard },
    { href: "/tasks", label: "Tasks", icon: ListCheck },
    { href: "/plans", label: "Plans", icon: Map },
    { href: "/runs", label: "Runs", icon: Play },
    { href: "/settings", label: "Settings", icon: SettingsIcon },
  ];

  return (
    <ToastProvider>
      <div className="flex min-h-screen bg-background text-foreground">
        <aside
          className="sticky top-0 flex h-screen w-16 flex-col items-center border-r bg-background/60 p-2 backdrop-blur-md shadow-lg rounded-r-xl"
        >
          <nav
            className="mt-4 flex flex-col items-center gap-2"
            role="navigation"
            aria-label="Navigation principale"
          >
            {navItems.map(({ href, label, icon: Icon }) => (
              <Link
                key={href}
                href={href}
                aria-label={label}
                aria-current={pathname === href ? "page" : undefined}
                className={cn(
                  "flex h-10 w-10 items-center justify-center rounded-lg transition-colors hover:bg-primary/10 focus:outline-none focus-visible:ring-2 focus-visible:ring-ring",
                  pathname === href && "bg-primary/10"
                )}
              >
                <Icon className="h-5 w-5" />
              </Link>
            ))}
          </nav>
        </aside>
        <div className="flex flex-1 flex-col">
<<<<<<< HEAD
          <Header
            searchRef={searchRef}
            onCheatsheetOpen={() => setCheatsheetOpen(true)}
            commandPaletteOpen={commandPaletteOpen}
            onCommandPaletteOpenChange={setCommandPaletteOpen}
          />
=======
          <Header />
>>>>>>> 190ab7d3
          <main className="flex-1 overflow-y-auto p-4" role="main">
            {children}
          </main>
        </div>
        <ShortcutsCheatsheet
          open={cheatsheetOpen}
          onOpenChange={setCheatsheetOpen}
        />
      </div>
    </ToastProvider>
  );
}

export default AppShell;<|MERGE_RESOLUTION|>--- conflicted
+++ resolved
@@ -12,11 +12,8 @@
 import { ToastProvider } from "@/components/ds/Toast";
 import { cn } from "@/lib/utils";
 import { Header } from "./Header";
-<<<<<<< HEAD
 import { ShortcutsCheatsheet } from "@/components/shortcuts/ShortcutsCheatsheet";
 import { useGlobalShortcuts } from "@/hooks/useGlobalShortcuts";
-=======
->>>>>>> 190ab7d3
 
 interface AppShellProps {
   children: React.ReactNode;
@@ -70,16 +67,12 @@
           </nav>
         </aside>
         <div className="flex flex-1 flex-col">
-<<<<<<< HEAD
           <Header
             searchRef={searchRef}
             onCheatsheetOpen={() => setCheatsheetOpen(true)}
             commandPaletteOpen={commandPaletteOpen}
             onCommandPaletteOpenChange={setCommandPaletteOpen}
           />
-=======
-          <Header />
->>>>>>> 190ab7d3
           <main className="flex-1 overflow-y-auto p-4" role="main">
             {children}
           </main>
