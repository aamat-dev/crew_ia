"use client";

<<<<<<< HEAD
import { useQuery } from "@tanstack/react-query";
import { fetchJson } from "@/lib/http";

=======
>>>>>>> 237d6d1e
function DashboardContent() {
  useQuery({
    queryKey: ["agents"],
    queryFn: ({ signal }) => fetchJson("/api/agents", { signal }),
  });

  useQuery({
    queryKey: ["runs"],
    queryFn: ({ signal }) => fetchJson("/api/runs", { signal }),
  });

  useQuery({
    queryKey: ["feedbacks"],
    queryFn: ({ signal }) => fetchJson("/api/feedbacks", { signal }),
  });

  return (
    <main className="p-6">
      <h1 className="text-2xl font-semibold">Dashboard</h1>
      <p data-testid="dashboard-welcome">Bienvenue sur le cockpit.</p>
    </main>
  );
}

export default function DashboardPage() {
  return <DashboardContent />;
}<|MERGE_RESOLUTION|>--- conflicted
+++ resolved
@@ -1,11 +1,9 @@
 "use client";
 
-<<<<<<< HEAD
+
 import { useQuery } from "@tanstack/react-query";
 import { fetchJson } from "@/lib/http";
 
-=======
->>>>>>> 237d6d1e
 function DashboardContent() {
   useQuery({
     queryKey: ["agents"],
