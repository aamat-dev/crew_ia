--- conflicted
+++ resolved
@@ -6,12 +6,11 @@
 équipes de développement, d'exploitation et de test souhaitant consulter
 l'état des runs.
 
-<<<<<<< HEAD
 ## Comment tester la preview
 URL publique : https://preview.example.com
 
 1. Ouvrir la preview dans le navigateur.
-2. Renseigner `API Base URL` dans le panneau de configuration (ex : `https://api.<domaine>/`).
+2. Renseigner `API Base URL` dans le panneau de configuration (ex : `https://api.<domaine>/`).
 3. Saisir l'API Key dans le champ dédié puis cliquer sur `Enregistrer`.
 4. Vérifier que la bannière ⚠ disparaît.
 5. Ouvrir "Runs" et consulter la liste (pagination, etc.).
@@ -21,21 +20,7 @@
 - La pagination est bornée (limite maximale 50) et les en-têtes `Link` sont disponibles.
 
 ### Troubleshooting
-En cas d'erreurs CORS, 401 ou 403 : vérifier la variable `ALLOWED_ORIGINS` du backend et la validité de la clé API.
-=======
-## Preview
-
-Une version de production est déployée sur GitHub Pages :
-`https://<utilisateur>.github.io/crew_ia/`.
-
-### Comment tester la preview
-
-1. Ouvrir l'URL ci-dessus.
-2. Dans le panneau **API URL**, saisir l'adresse de l'API (`VITE_API_BASE_URL`),
-   par exemple `https://api.example.com`.
-3. Renseigner la clé API dans le champ **api-key** de la bannière.
-4. Les paramètres sont sauvegardés dans le navigateur et utilisés par toutes les requêtes.
->>>>>>> 3c5ba7d8
+En cas d'erreurs CORS, 401 ou 403 : vérifier la variable `ALLOWED_ORIGINS` du backend et la validité de la clé API.
 
 ## Installation locale
 Node.js 20 LTS ou supérieur est requis.
