# Fil G – Mini Dashboard (read‑only)

## Introduction
Mini interface web permettant de visualiser l'exécution des runs orchestrés.
Le tableau de bord est **en lecture seule** et vise principalement les
équipes de développement, d'exploitation et de test souhaitant consulter
l'état des runs.

## Preview

### Vercel
Les déploiements sur la branche `main` sont publiés automatiquement sur Vercel.
L'URL de la preview est affichée dans les logs du job `vercel-deploy`.
Définir les variables d'environnement du projet :
- `VITE_API_BASE_URL`
- `VITE_API_KEY` (facultatif)

<<<<<<< HEAD

=======
>>>>>>> 7f788e23
### Comment tester la preview
1. Ouvrir la preview dans le navigateur.
2. Saisir `API Base URL` dans le panneau de configuration.
3. Entrer l'`API Key` puis cliquer sur `Enregistrer`.
4. Vérifier que la bannière ⚠ disparaît.
5. Ouvrir **Runs** et vérifier la pagination (limite 50) et les en-têtes `Link`.

### Troubleshooting
- **CORS** : vérifier la variable `ALLOWED_ORIGINS` du backend.
- **401 / 403** : vérifier la validité de la clé API.
- **Pagination** : limite à 50 éléments avec en-têtes `Link` pour la navigation.

## Installation locale
Node.js 20 LTS ou supérieur est requis.

1. **Installer les dépendances** :
   ```bash
   make dash-mini-install
   ```
2. **Configurer l'API** : créer un fichier `.env.local` dans `dashboard/mini`
   contenant les variables suivantes :
   ```env
   VITE_API_BASE_URL=http://localhost:8000
   VITE_API_TIMEOUT_MS=15000
   # optionnel
   VITE_API_KEY=<cle>
   ```
3. **Démarrer l'API FastAPI** (répertoire racine du projet) :
   ```bash
   uvicorn api.fastapi_app.main:app --reload --host 0.0.0.0 --port 8000
   ```
   Si l'API tourne en local loopback, l'option `--host 0.0.0.0` permet l'accès
   depuis un autre appareil du réseau.
4. **Lancer le dashboard** :
   ```bash
   make dash-mini-run
   ```
   Pour générer une version de production et la prévisualiser :
   ```bash
   make dash-mini-build
   ```

## Utilisation
- **Runs** : liste paginée des runs avec statut et dates.
- **Run Detail** : détail d'un run avec plusieurs onglets :
  - **Résumé** : synthèse du run.
  - **DAG** : visualisation du graphe des nœuds.
  - **Nodes** : tableau des nœuds ; sélectionner un nœud charge ses artifacts.
  - **Events** : chronologie filtrable par type, niveau et nœud.
  - **Artifacts** : fichiers générés par le nœud sélectionné.

## Captures d’écran
![Runs](docs/img/runs.png)

![Run Detail](docs/img/run-detail.png)

## CI/CD
Une GitHub Action exécute lint, typage, tests et build. Pour lancer ces
vérifications en local :
```bash
make dash-mini-ci-local
```

## Limites connues
- Fonctionnement uniquement en lecture ; aucune création/édition de runs.
- Nécessite une API accessible protégée par clé.
- Dépend de la disponibilité de l'orchestrateur.

## Améliorations futures
- Pagination avancée.
- Recherche en temps réel.
- Mode sombre.
- Édition des runs.<|MERGE_RESOLUTION|>--- conflicted
+++ resolved
@@ -1,4 +1,4 @@
-# Fil G – Mini Dashboard (read‑only)
+# Fil G – Mini Dashboard (read-only)
 
 ## Introduction
 Mini interface web permettant de visualiser l'exécution des runs orchestrés.
@@ -11,14 +11,10 @@
 ### Vercel
 Les déploiements sur la branche `main` sont publiés automatiquement sur Vercel.
 L'URL de la preview est affichée dans les logs du job `vercel-deploy`.
-Définir les variables d'environnement du projet :
+Définir les variables d'environnement du projet :
 - `VITE_API_BASE_URL`
 - `VITE_API_KEY` (facultatif)
 
-<<<<<<< HEAD
-
-=======
->>>>>>> 7f788e23
 ### Comment tester la preview
 1. Ouvrir la preview dans le navigateur.
 2. Saisir `API Base URL` dans le panneau de configuration.
@@ -27,37 +23,13 @@
 5. Ouvrir **Runs** et vérifier la pagination (limite 50) et les en-têtes `Link`.
 
 ### Troubleshooting
-- **CORS** : vérifier la variable `ALLOWED_ORIGINS` du backend.
-- **401 / 403** : vérifier la validité de la clé API.
-- **Pagination** : limite à 50 éléments avec en-têtes `Link` pour la navigation.
+- **CORS** : vérifier la variable `ALLOWED_ORIGINS` du backend.
+- **401 / 403** : vérifier la validité de la clé API.
+- **Pagination** : limite à 50 éléments avec en-têtes `Link` pour la navigation.
 
 ## Installation locale
-Node.js 20 LTS ou supérieur est requis.
+… (le reste du fichier inchangé)
 
-1. **Installer les dépendances** :
-   ```bash
-   make dash-mini-install
-   ```
-2. **Configurer l'API** : créer un fichier `.env.local` dans `dashboard/mini`
-   contenant les variables suivantes :
-   ```env
-   VITE_API_BASE_URL=http://localhost:8000
-   VITE_API_TIMEOUT_MS=15000
-   # optionnel
-   VITE_API_KEY=<cle>
-   ```
-3. **Démarrer l'API FastAPI** (répertoire racine du projet) :
-   ```bash
-   uvicorn api.fastapi_app.main:app --reload --host 0.0.0.0 --port 8000
-   ```
-   Si l'API tourne en local loopback, l'option `--host 0.0.0.0` permet l'accès
-   depuis un autre appareil du réseau.
-4. **Lancer le dashboard** :
-   ```bash
-   make dash-mini-run
-   ```
-   Pour générer une version de production et la prévisualiser :
-   ```bash
    make dash-mini-build
    ```
 
