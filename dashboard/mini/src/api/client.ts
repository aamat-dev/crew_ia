import { fetchJson, FetchOpts, postJson } from './http';
import {
  ApiStatus,
  ArtifactItem,
  EventItem,
  NodeItem,
  Page,
  Run,
  RunDetail,
  RunSummary,
  Status,
  BackendRun,
<<<<<<< HEAD
  Plan,
  Assignment,
=======
  Task,
  TaskDetail,
  Plan,
>>>>>>> 20e8bddf
} from './types';
import { parseLinkHeader } from './links';

const apiToUiStatus = (status: ApiStatus | Status): Status => {
  switch (status) {
    case 'pending':
      return 'queued';
    case 'completed':
      return 'succeeded';
    default:
      return status as Status;
  }
};

export const mapUiStatusesToApi = (status?: Status[]): ApiStatus[] => {
  if (!status) return [];
  return status
    .map((s) => {
      switch (s) {
        case 'queued':
          return 'pending';
        case 'succeeded':
          return 'completed';
        case 'running':
        case 'failed':
        case 'pending':
        case 'completed':
          return s;
        default:
          return undefined;
      }
    })
    .filter((s): s is ApiStatus => Boolean(s));
};

export const listRuns = async (
  params: {
    page: number;
    pageSize: number;
    status?: Status[];
    dateFrom?: string;
    dateTo?: string;
    title?: string;
    /** colonne de tri côté API (ex: 'started_at' | 'ended_at' | 'title' | 'status') */
    orderBy?: 'started_at' | 'ended_at' | 'title' | 'status';
    /** sens du tri */
    orderDir?: 'asc' | 'desc';
  },
  opts: FetchOpts = {},
): Promise<Page<Run>> => {
  const status = mapUiStatusesToApi(params.status).join(',');
  const limit = Math.min(params.pageSize, 200);
  const offset = (params.page - 1) * limit;
  const query: Record<string, string | number | boolean | undefined> = {
    limit,
    offset,
    status: status || undefined,
    started_from: params.dateFrom,
    started_to: params.dateTo,
    title_contains: params.title,
    ...(params.orderBy ? { order_by: params.orderBy } : {}),
    ...(params.orderDir ? { order_dir: params.orderDir } : {}),
  };
  const { data, headers } = await fetchJson<{ items: BackendRun[] }>('/runs', {
    ...opts,
    query,
  });
  const links = parseLinkHeader(headers.get('Link') ?? '');
  const totalHeader = headers.get('X-Total-Count');
  const total = totalHeader
    ? Number(totalHeader)
    : (data as unknown as { total?: number }).total;
  return {
    items: data.items.map((r) => ({ ...r, status: apiToUiStatus(r.status) })),
    meta: {
      page: params.page,
      page_size: limit,
      total,
      next: links.next?.href,
      prev: links.prev?.href,
    },
  };
};

export const getRun = async (
  id: string,
  opts: FetchOpts = {},
): Promise<RunDetail> => {
  const { data } = await fetchJson<RunDetail>(`/runs/${id}`, opts);
  const run: RunDetail = { ...data, status: apiToUiStatus(data.status) };
  if (run.dag) {
    run.dag = {
      nodes: run.dag.nodes.map((n) => ({
        ...n,
        status: apiToUiStatus(n.status),
      })),
      edges: run.dag.edges,
    };
  }
  return run;
};

export const getRunSummary = async (
  id: string,
  opts: FetchOpts = {},
): Promise<RunSummary> => {
  const { data } = await fetchJson<RunSummary>(`/runs/${id}/summary`, opts);
  return data;
};

export const listRunNodes = async (
  id: string,
  params: {
    page: number;
    pageSize: number;
    orderBy?: string;
    orderDir?: 'asc' | 'desc';
  },
  opts: FetchOpts = {},
): Promise<Page<NodeItem>> => {
  const limit = Math.min(params.pageSize, 200);
  const offset = (params.page - 1) * limit;
  const query: Record<string, string | number | boolean | undefined> = {
    limit,
    offset,
    order_by: params.orderBy,
    order_dir: params.orderDir,
  };
  type BackendNode = Omit<NodeItem, 'status'> & { status: ApiStatus };
  const { data, headers } = await fetchJson<{ items: BackendNode[] }>(
    `/runs/${id}/nodes`,
    { ...opts, query },
  );
  const links = parseLinkHeader(headers.get('Link') ?? '');
  const totalHeader = headers.get('X-Total-Count');
  const total = totalHeader
    ? Number(totalHeader)
    : (data as unknown as { meta?: { total?: number } }).meta?.total;
  return {
    items: data.items.map((n) => ({ ...n, status: apiToUiStatus(n.status) })),
    meta: {
      page: params.page,
      page_size: limit,
      total,
      next: links.next?.href,
      prev: links.prev?.href,
    },
  };
};

export const listRunEvents = async (
  id: string,
  params: {
    page: number;
    pageSize: number;
    level?: 'info' | 'warn' | 'error' | 'debug';
    text?: string;
    orderBy?: string;
    orderDir?: 'asc' | 'desc';
  },
  opts: FetchOpts = {},
): Promise<Page<EventItem>> => {
  const limit = Math.min(params.pageSize, 200);
  const offset = (params.page - 1) * limit;
  const query: Record<string, string | number | boolean | undefined> = {
    limit,
    offset,
    level: params.level,
    q: params.text,
    order_by: params.orderBy,
    order_dir: params.orderDir,
  };
  const { data, headers } = await fetchJson<{ items: EventItem[] }>(
    `/runs/${id}/events`,
    { ...opts, query },
  );
  const links = parseLinkHeader(headers.get('Link') ?? '');
  const totalHeader = headers.get('X-Total-Count');
  const total = totalHeader
    ? Number(totalHeader)
    : (data as unknown as { meta?: { total?: number } }).meta?.total;
  return {
    items: data.items,
    meta: {
      page: params.page,
      page_size: limit,
      total,
      next: links.next?.href,
      prev: links.prev?.href,
    },
  };
};

export const listNodeArtifacts = async (
  nodeId: string,
  params: { page: number; pageSize: number; kind?: string },
  opts: FetchOpts = {},
): Promise<Page<ArtifactItem>> => {
  const limit = Math.min(params.pageSize, 200);
  const offset = (params.page - 1) * limit;
  const query: Record<string, string | number | boolean | undefined> = {
    limit,
    offset,
    type: params.kind,
  };
  const { data, headers } = await fetchJson<{ items: ArtifactItem[] }>(
    `/nodes/${nodeId}/artifacts`,
    {
      ...opts,
      query,
    },
  );
  const links = parseLinkHeader(headers.get('Link') ?? '');
  const totalHeader = headers.get('X-Total-Count');
  const total = totalHeader
    ? Number(totalHeader)
    : (data as unknown as { meta?: { total?: number } }).meta?.total;
  return {
    items: data.items,
    meta: {
      page: params.page,
      page_size: limit,
      total,
      next: links.next?.href,
      prev: links.prev?.href,
    },
  };
};

<<<<<<< HEAD
export const getPlan = async (
  id: string,
  opts: FetchOpts = {},
): Promise<Plan> => {
  const { data } = await fetchJson<Plan>(`/plans/${id}`, opts);
  return data;
};

export const saveAssignments = async (
  planId: string,
  assignments: Assignment[],
  opts: FetchOpts = {},
): Promise<void> => {
  await postJson<unknown, { assignments: Assignment[] }>(
    `/plans/${planId}/assignments`,
    { assignments },
    opts,
  );
};

export const setPlanStatus = async (
  planId: string,
  status: 'draft' | 'ready' | 'invalid',
  opts: FetchOpts = {},
): Promise<void> => {
  await postJson<unknown, { status: 'draft' | 'ready' | 'invalid' }>(
    `/plans/${planId}/status`,
    { status },
    opts,
  );
=======
export const listTasks = async (
  params: {
    page: number;
    pageSize: number;
    orderBy?: 'created_at' | 'title' | 'status';
    orderDir?: 'asc' | 'desc';
  },
  opts: FetchOpts = {},
): Promise<Page<Task>> => {
  const limit = Math.min(params.pageSize, 200);
  const offset = (params.page - 1) * limit;
  const query: Record<string, string | number | boolean | undefined> = {
    limit,
    offset,
    order_by: params.orderBy,
    order_dir: params.orderDir,
  };
  const { data, headers } = await fetchJson<{ items: Task[] }>('/tasks', {
    ...opts,
    query,
  });
  const links = parseLinkHeader(headers.get('Link') ?? '');
  const totalHeader = headers.get('X-Total-Count');
  const total = totalHeader
    ? Number(totalHeader)
    : (data as unknown as { meta?: { total?: number } }).meta?.total;
  return {
    items: data.items,
    meta: {
      page: params.page,
      page_size: limit,
      total,
      next: links.next?.href,
      prev: links.prev?.href,
    },
  };
};

export const createTask = async (
  payload: { title: string; description?: string },
  opts: FetchOpts = {},
): Promise<Task> => {
  const { data } = await fetchJson<Task>('/tasks', {
    ...opts,
    method: 'POST',
    body: payload,
  });
  return data;
};

export const getTask = async (
  id: string,
  opts: FetchOpts = {},
): Promise<TaskDetail> => {
  const { data } = await fetchJson<TaskDetail>(`/tasks/${id}`, opts);
  return data;
};

export const generateTaskPlan = async (
  id: string,
  opts: FetchOpts = {},
): Promise<Plan> => {
  const { data } = await fetchJson<Plan>(`/tasks/${id}/plan`, {
    ...opts,
    method: 'POST',
  });
  return data;
>>>>>>> 20e8bddf
};<|MERGE_RESOLUTION|>--- conflicted
+++ resolved
@@ -10,14 +10,11 @@
   RunSummary,
   Status,
   BackendRun,
-<<<<<<< HEAD
-  Plan,
-  Assignment,
-=======
+  // <= fusion : on garde tout
   Task,
   TaskDetail,
   Plan,
->>>>>>> 20e8bddf
+  Assignment,
 } from './types';
 import { parseLinkHeader } from './links';
 
@@ -53,6 +50,7 @@
     .filter((s): s is ApiStatus => Boolean(s));
 };
 
+// ---------------- Runs ----------------
 export const listRuns = async (
   params: {
     page: number;
@@ -61,9 +59,7 @@
     dateFrom?: string;
     dateTo?: string;
     title?: string;
-    /** colonne de tri côté API (ex: 'started_at' | 'ended_at' | 'title' | 'status') */
     orderBy?: 'started_at' | 'ended_at' | 'title' | 'status';
-    /** sens du tri */
     orderDir?: 'asc' | 'desc';
   },
   opts: FetchOpts = {},
@@ -87,9 +83,7 @@
   });
   const links = parseLinkHeader(headers.get('Link') ?? '');
   const totalHeader = headers.get('X-Total-Count');
-  const total = totalHeader
-    ? Number(totalHeader)
-    : (data as unknown as { total?: number }).total;
+  const total = totalHeader ? Number(totalHeader) : (data as any).total;
   return {
     items: data.items.map((r) => ({ ...r, status: apiToUiStatus(r.status) })),
     meta: {
@@ -102,40 +96,26 @@
   };
 };
 
-export const getRun = async (
-  id: string,
-  opts: FetchOpts = {},
-): Promise<RunDetail> => {
+export const getRun = async (id: string, opts: FetchOpts = {}): Promise<RunDetail> => {
   const { data } = await fetchJson<RunDetail>(`/runs/${id}`, opts);
   const run: RunDetail = { ...data, status: apiToUiStatus(data.status) };
   if (run.dag) {
     run.dag = {
-      nodes: run.dag.nodes.map((n) => ({
-        ...n,
-        status: apiToUiStatus(n.status),
-      })),
+      nodes: run.dag.nodes.map((n) => ({ ...n, status: apiToUiStatus(n.status) })),
       edges: run.dag.edges,
     };
   }
   return run;
 };
 
-export const getRunSummary = async (
-  id: string,
-  opts: FetchOpts = {},
-): Promise<RunSummary> => {
+export const getRunSummary = async (id: string, opts: FetchOpts = {}): Promise<RunSummary> => {
   const { data } = await fetchJson<RunSummary>(`/runs/${id}/summary`, opts);
   return data;
 };
 
 export const listRunNodes = async (
   id: string,
-  params: {
-    page: number;
-    pageSize: number;
-    orderBy?: string;
-    orderDir?: 'asc' | 'desc';
-  },
+  params: { page: number; pageSize: number; orderBy?: string; orderDir?: 'asc' | 'desc' },
   opts: FetchOpts = {},
 ): Promise<Page<NodeItem>> => {
   const limit = Math.min(params.pageSize, 200);
@@ -147,24 +127,17 @@
     order_dir: params.orderDir,
   };
   type BackendNode = Omit<NodeItem, 'status'> & { status: ApiStatus };
-  const { data, headers } = await fetchJson<{ items: BackendNode[] }>(
-    `/runs/${id}/nodes`,
-    { ...opts, query },
-  );
-  const links = parseLinkHeader(headers.get('Link') ?? '');
-  const totalHeader = headers.get('X-Total-Count');
-  const total = totalHeader
-    ? Number(totalHeader)
-    : (data as unknown as { meta?: { total?: number } }).meta?.total;
+  const { data, headers } = await fetchJson<{ items: BackendNode[] }>(`/runs/${id}/nodes`, {
+    ...opts,
+    query,
+  });
+  const links = parseLinkHeader(headers.get('Link') ?? '');
+  const totalHeader = headers.get('X-Total-Count');
+  const total =
+    totalHeader ? Number(totalHeader) : (data as unknown as { meta?: { total?: number } }).meta?.total;
   return {
     items: data.items.map((n) => ({ ...n, status: apiToUiStatus(n.status) })),
-    meta: {
-      page: params.page,
-      page_size: limit,
-      total,
-      next: links.next?.href,
-      prev: links.prev?.href,
-    },
+    meta: { page: params.page, page_size: limit, total, next: links.next?.href, prev: links.prev?.href },
   };
 };
 
@@ -190,24 +163,17 @@
     order_by: params.orderBy,
     order_dir: params.orderDir,
   };
-  const { data, headers } = await fetchJson<{ items: EventItem[] }>(
-    `/runs/${id}/events`,
-    { ...opts, query },
-  );
-  const links = parseLinkHeader(headers.get('Link') ?? '');
-  const totalHeader = headers.get('X-Total-Count');
-  const total = totalHeader
-    ? Number(totalHeader)
-    : (data as unknown as { meta?: { total?: number } }).meta?.total;
+  const { data, headers } = await fetchJson<{ items: EventItem[] }>(`/runs/${id}/events`, {
+    ...opts,
+    query,
+  });
+  const links = parseLinkHeader(headers.get('Link') ?? '');
+  const totalHeader = headers.get('X-Total-Count');
+  const total =
+    totalHeader ? Number(totalHeader) : (data as unknown as { meta?: { total?: number } }).meta?.total;
   return {
     items: data.items,
-    meta: {
-      page: params.page,
-      page_size: limit,
-      total,
-      next: links.next?.href,
-      prev: links.prev?.href,
-    },
+    meta: { page: params.page, page_size: limit, total, next: links.next?.href, prev: links.prev?.href },
   };
 };
 
@@ -223,35 +189,22 @@
     offset,
     type: params.kind,
   };
-  const { data, headers } = await fetchJson<{ items: ArtifactItem[] }>(
-    `/nodes/${nodeId}/artifacts`,
-    {
-      ...opts,
-      query,
-    },
-  );
-  const links = parseLinkHeader(headers.get('Link') ?? '');
-  const totalHeader = headers.get('X-Total-Count');
-  const total = totalHeader
-    ? Number(totalHeader)
-    : (data as unknown as { meta?: { total?: number } }).meta?.total;
+  const { data, headers } = await fetchJson<{ items: ArtifactItem[] }>(`/nodes/${nodeId}/artifacts`, {
+    ...opts,
+    query,
+  });
+  const links = parseLinkHeader(headers.get('Link') ?? '');
+  const totalHeader = headers.get('X-Total-Count');
+  const total =
+    totalHeader ? Number(totalHeader) : (data as unknown as { meta?: { total?: number } }).meta?.total;
   return {
     items: data.items,
-    meta: {
-      page: params.page,
-      page_size: limit,
-      total,
-      next: links.next?.href,
-      prev: links.prev?.href,
-    },
-  };
-};
-
-<<<<<<< HEAD
-export const getPlan = async (
-  id: string,
-  opts: FetchOpts = {},
-): Promise<Plan> => {
+    meta: { page: params.page, page_size: limit, total, next: links.next?.href, prev: links.prev?.href },
+  };
+};
+
+// ---------------- Plans / Assignments (S12) ----------------
+export const getPlan = async (id: string, opts: FetchOpts = {}): Promise<Plan> => {
   const { data } = await fetchJson<Plan>(`/plans/${id}`, opts);
   return data;
 };
@@ -261,11 +214,7 @@
   assignments: Assignment[],
   opts: FetchOpts = {},
 ): Promise<void> => {
-  await postJson<unknown, { assignments: Assignment[] }>(
-    `/plans/${planId}/assignments`,
-    { assignments },
-    opts,
-  );
+  await postJson<unknown, { assignments: Assignment[] }>(`/plans/${planId}/assignments`, { assignments }, opts);
 };
 
 export const setPlanStatus = async (
@@ -273,19 +222,12 @@
   status: 'draft' | 'ready' | 'invalid',
   opts: FetchOpts = {},
 ): Promise<void> => {
-  await postJson<unknown, { status: 'draft' | 'ready' | 'invalid' }>(
-    `/plans/${planId}/status`,
-    { status },
-    opts,
-  );
-=======
+  await postJson<unknown, { status: 'draft' | 'ready' | 'invalid' }>(`/plans/${planId}/status`, { status }, opts);
+};
+
+// ---------------- Tasks (S11) ----------------
 export const listTasks = async (
-  params: {
-    page: number;
-    pageSize: number;
-    orderBy?: 'created_at' | 'title' | 'status';
-    orderDir?: 'asc' | 'desc';
-  },
+  params: { page: number; pageSize: number; orderBy?: 'created_at' | 'title' | 'status'; orderDir?: 'asc' | 'desc' },
   opts: FetchOpts = {},
 ): Promise<Page<Task>> => {
   const limit = Math.min(params.pageSize, 200);
@@ -296,24 +238,14 @@
     order_by: params.orderBy,
     order_dir: params.orderDir,
   };
-  const { data, headers } = await fetchJson<{ items: Task[] }>('/tasks', {
-    ...opts,
-    query,
-  });
-  const links = parseLinkHeader(headers.get('Link') ?? '');
-  const totalHeader = headers.get('X-Total-Count');
-  const total = totalHeader
-    ? Number(totalHeader)
-    : (data as unknown as { meta?: { total?: number } }).meta?.total;
+  const { data, headers } = await fetchJson<{ items: Task[] }>('/tasks', { ...opts, query });
+  const links = parseLinkHeader(headers.get('Link') ?? '');
+  const totalHeader = headers.get('X-Total-Count');
+  const total =
+    totalHeader ? Number(totalHeader) : (data as unknown as { meta?: { total?: number } }).meta?.total;
   return {
     items: data.items,
-    meta: {
-      page: params.page,
-      page_size: limit,
-      total,
-      next: links.next?.href,
-      prev: links.prev?.href,
-    },
+    meta: { page: params.page, page_size: limit, total, next: links.next?.href, prev: links.prev?.href },
   };
 };
 
@@ -321,30 +253,16 @@
   payload: { title: string; description?: string },
   opts: FetchOpts = {},
 ): Promise<Task> => {
-  const { data } = await fetchJson<Task>('/tasks', {
-    ...opts,
-    method: 'POST',
-    body: payload,
-  });
-  return data;
-};
-
-export const getTask = async (
-  id: string,
-  opts: FetchOpts = {},
-): Promise<TaskDetail> => {
+  const { data } = await fetchJson<Task>('/tasks', { ...opts, method: 'POST', body: payload });
+  return data;
+};
+
+export const getTask = async (id: string, opts: FetchOpts = {}): Promise<TaskDetail> => {
   const { data } = await fetchJson<TaskDetail>(`/tasks/${id}`, opts);
   return data;
 };
 
-export const generateTaskPlan = async (
-  id: string,
-  opts: FetchOpts = {},
-): Promise<Plan> => {
-  const { data } = await fetchJson<Plan>(`/tasks/${id}/plan`, {
-    ...opts,
-    method: 'POST',
-  });
-  return data;
->>>>>>> 20e8bddf
+export const generateTaskPlan = async (id: string, opts: FetchOpts = {}): Promise<Plan> => {
+  const { data } = await fetchJson<Plan>(`/tasks/${id}/plan`, { ...opts, method: 'POST' });
+  return data;
 };