import { v4 as uuidv4 } from 'uuid';
import { getApiBaseUrl, API_TIMEOUT_MS } from '../config/env';
import { getCurrentApiKey } from '../state/getApiKey';

export class ApiError extends Error {
  status: number;
  requestId: string;
  body?: unknown;

  constructor(
    message: string,
    status: number,
    requestId: string,
    body?: unknown,
  ) {
    super(message);
    this.status = status;
    this.requestId = requestId;
    this.body = body;
  }
}

export interface FetchOpts {
  query?: Record<string, string | number | boolean | undefined>;
  signal?: AbortSignal;
<<<<<<< HEAD
  method?: string;
=======
  method?: 'GET' | 'POST';
>>>>>>> 63924cb7
  body?: unknown;
}

export async function fetchJson<T>(
  path: string,
  opts: FetchOpts = {},
): Promise<{ data: T; headers: Headers; requestId: string }> {
  const url = new URL(getApiBaseUrl() + path);
  if (opts.query) {
    for (const [key, value] of Object.entries(opts.query)) {
      if (value !== undefined) {
        url.searchParams.set(key, String(value));
      }
    }
  }

  const requestId = uuidv4();
  const headers: Record<string, string> = {};
  const apiKey = getCurrentApiKey();
  if (apiKey) {
    headers['X-API-Key'] = apiKey;
  }
  if (opts.body !== undefined) {
    headers['Content-Type'] = 'application/json';
  }

  const timeoutCtrl = new AbortController();
  const timeoutId = setTimeout(() => timeoutCtrl.abort(), API_TIMEOUT_MS);
  if (opts.signal) {
    if (opts.signal.aborted) {
      timeoutCtrl.abort();
    } else {
      opts.signal.addEventListener('abort', () => timeoutCtrl.abort(), {
        once: true,
      });
    }
  }

<<<<<<< HEAD
  const init: RequestInit = {
    method: opts.method ?? 'GET',
    headers,
    signal: timeoutCtrl.signal,
  };
  if (opts.body !== undefined) {
    headers['content-type'] = 'application/json';
    init.body = JSON.stringify(opts.body);
  }

  const fetchOnce = () => fetch(url.toString(), init);
=======
  const fetchOnce = () =>
    fetch(url.toString(), {
      method: opts.method ?? 'GET',
      headers,
      signal: timeoutCtrl.signal,
      body: opts.body !== undefined ? JSON.stringify(opts.body) : undefined,
    });
>>>>>>> 63924cb7

  const maxRetries = 2;
  const backoff = [200, 500];
  let attempt = 0;
  while (true) {
    try {
      const res = await fetchOnce();
      if (res.ok) {
        clearTimeout(timeoutId);
        const data = (await res.json()) as T;
        return { data, headers: res.headers, requestId };
      }
      let body: unknown;
      const ct = res.headers.get('content-type');
      if (ct && ct.includes('application/json')) {
        try {
          body = await res.json();
        } catch {
          body = undefined;
        }
      }
      if (
        attempt < maxRetries &&
        (res.status === 429 || (res.status >= 500 && res.status < 600))
      ) {
        const delay = backoff[attempt] ?? backoff[backoff.length - 1];
        attempt++;
        await new Promise((r) => setTimeout(r, delay));
        continue;
      }
      clearTimeout(timeoutId);
      throw new ApiError(
        `API Error ${res.status}`,
        res.status,
        requestId,
        body,
      );
    } catch (err) {
      clearTimeout(timeoutId);
      throw err;
    }
  }
}
export async function postJson<T, B = unknown>(
  path: string,
  body: B,
  opts: FetchOpts = {},
): Promise<{ data: T; requestId: string }> {
  const url = new URL(getApiBaseUrl() + path);
  if (opts.query) {
    for (const [key, value] of Object.entries(opts.query)) {
      if (value !== undefined) {
        url.searchParams.set(key, String(value));
      }
    }
  }
  const requestId = uuidv4();
  const headers: Record<string, string> = { 'Content-Type': 'application/json' };
  const apiKey = getCurrentApiKey();
  if (apiKey) {
    headers['X-API-Key'] = apiKey;
  }
  const timeoutCtrl = new AbortController();
  const timeoutId = setTimeout(() => timeoutCtrl.abort(), API_TIMEOUT_MS);
  if (opts.signal) {
    if (opts.signal.aborted) {
      timeoutCtrl.abort();
    } else {
      opts.signal.addEventListener('abort', () => timeoutCtrl.abort(), {
        once: true,
      });
    }
  }
  try {
    const res = await fetch(url.toString(), {
      method: 'POST',
      headers,
      body: JSON.stringify(body),
      signal: timeoutCtrl.signal,
    });
    const ct = res.headers.get('content-type');
    const data = ct && ct.includes('application/json') ? await res.json() : undefined;
    if (!res.ok) {
      throw new ApiError(`API Error ${res.status}`, res.status, requestId, data);
    }
    return { data: data as T, requestId };
  } finally {
    clearTimeout(timeoutId);
  }
}<|MERGE_RESOLUTION|>--- conflicted
+++ resolved
@@ -7,12 +7,7 @@
   requestId: string;
   body?: unknown;
 
-  constructor(
-    message: string,
-    status: number,
-    requestId: string,
-    body?: unknown,
-  ) {
+  constructor(message: string, status: number, requestId: string, body?: unknown) {
     super(message);
     this.status = status;
     this.requestId = requestId;
@@ -23,11 +18,7 @@
 export interface FetchOpts {
   query?: Record<string, string | number | boolean | undefined>;
   signal?: AbortSignal;
-<<<<<<< HEAD
-  method?: string;
-=======
-  method?: 'GET' | 'POST';
->>>>>>> 63924cb7
+  method?: string;     // string pour autoriser PATCH
   body?: unknown;
 }
 
@@ -38,59 +29,36 @@
   const url = new URL(getApiBaseUrl() + path);
   if (opts.query) {
     for (const [key, value] of Object.entries(opts.query)) {
-      if (value !== undefined) {
-        url.searchParams.set(key, String(value));
-      }
+      if (value !== undefined) url.searchParams.set(key, String(value));
     }
   }
 
   const requestId = uuidv4();
   const headers: Record<string, string> = {};
   const apiKey = getCurrentApiKey();
-  if (apiKey) {
-    headers['X-API-Key'] = apiKey;
-  }
-  if (opts.body !== undefined) {
-    headers['Content-Type'] = 'application/json';
-  }
+  if (apiKey) headers['X-API-Key'] = apiKey;
+  if (opts.body !== undefined) headers['Content-Type'] = 'application/json';
 
   const timeoutCtrl = new AbortController();
   const timeoutId = setTimeout(() => timeoutCtrl.abort(), API_TIMEOUT_MS);
   if (opts.signal) {
-    if (opts.signal.aborted) {
-      timeoutCtrl.abort();
-    } else {
-      opts.signal.addEventListener('abort', () => timeoutCtrl.abort(), {
-        once: true,
-      });
-    }
+    if (opts.signal.aborted) timeoutCtrl.abort();
+    else opts.signal.addEventListener('abort', () => timeoutCtrl.abort(), { once: true });
   }
 
-<<<<<<< HEAD
   const init: RequestInit = {
     method: opts.method ?? 'GET',
     headers,
     signal: timeoutCtrl.signal,
+    body: opts.body !== undefined ? JSON.stringify(opts.body) : undefined,
   };
-  if (opts.body !== undefined) {
-    headers['content-type'] = 'application/json';
-    init.body = JSON.stringify(opts.body);
-  }
-
-  const fetchOnce = () => fetch(url.toString(), init);
-=======
-  const fetchOnce = () =>
-    fetch(url.toString(), {
-      method: opts.method ?? 'GET',
-      headers,
-      signal: timeoutCtrl.signal,
-      body: opts.body !== undefined ? JSON.stringify(opts.body) : undefined,
-    });
->>>>>>> 63924cb7
 
   const maxRetries = 2;
   const backoff = [200, 500];
   let attempt = 0;
+
+  const fetchOnce = () => fetch(url.toString(), init);
+
   while (true) {
     try {
       const res = await fetchOnce();
@@ -102,34 +70,23 @@
       let body: unknown;
       const ct = res.headers.get('content-type');
       if (ct && ct.includes('application/json')) {
-        try {
-          body = await res.json();
-        } catch {
-          body = undefined;
-        }
+        try { body = await res.json(); } catch { body = undefined; }
       }
-      if (
-        attempt < maxRetries &&
-        (res.status === 429 || (res.status >= 500 && res.status < 600))
-      ) {
+      if (attempt < maxRetries && (res.status === 429 || (res.status >= 500 && res.status < 600))) {
         const delay = backoff[attempt] ?? backoff[backoff.length - 1];
         attempt++;
-        await new Promise((r) => setTimeout(r, delay));
+        await new Promise(r => setTimeout(r, delay));
         continue;
       }
       clearTimeout(timeoutId);
-      throw new ApiError(
-        `API Error ${res.status}`,
-        res.status,
-        requestId,
-        body,
-      );
+      throw new ApiError(`API Error ${res.status}`, res.status, requestId, body);
     } catch (err) {
       clearTimeout(timeoutId);
       throw err;
     }
   }
 }
+
 export async function postJson<T, B = unknown>(
   path: string,
   body: B,
@@ -138,28 +95,22 @@
   const url = new URL(getApiBaseUrl() + path);
   if (opts.query) {
     for (const [key, value] of Object.entries(opts.query)) {
-      if (value !== undefined) {
-        url.searchParams.set(key, String(value));
-      }
+      if (value !== undefined) url.searchParams.set(key, String(value));
     }
   }
+
   const requestId = uuidv4();
   const headers: Record<string, string> = { 'Content-Type': 'application/json' };
   const apiKey = getCurrentApiKey();
-  if (apiKey) {
-    headers['X-API-Key'] = apiKey;
-  }
+  if (apiKey) headers['X-API-Key'] = apiKey;
+
   const timeoutCtrl = new AbortController();
   const timeoutId = setTimeout(() => timeoutCtrl.abort(), API_TIMEOUT_MS);
   if (opts.signal) {
-    if (opts.signal.aborted) {
-      timeoutCtrl.abort();
-    } else {
-      opts.signal.addEventListener('abort', () => timeoutCtrl.abort(), {
-        once: true,
-      });
-    }
+    if (opts.signal.aborted) timeoutCtrl.abort();
+    else opts.signal.addEventListener('abort', () => timeoutCtrl.abort(), { once: true });
   }
+
   try {
     const res = await fetch(url.toString(), {
       method: 'POST',
@@ -169,9 +120,7 @@
     });
     const ct = res.headers.get('content-type');
     const data = ct && ct.includes('application/json') ? await res.json() : undefined;
-    if (!res.ok) {
-      throw new ApiError(`API Error ${res.status}`, res.status, requestId, data);
-    }
+    if (!res.ok) throw new ApiError(`API Error ${res.status}`, res.status, requestId, data);
     return { data: data as T, requestId };
   } finally {
     clearTimeout(timeoutId);
