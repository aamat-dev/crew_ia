import type { JSX } from 'react';
import { BrowserRouter, Navigate, Route, Routes } from 'react-router-dom';
import { QueryClient, QueryClientProvider } from '@tanstack/react-query';
import AppLayout from './layouts/AppLayout';
import RunsPage from './pages/RunsPage';
import RunDetailPage from './pages/RunDetailPage';
import TasksPage from './pages/Tasks';
import TaskDetailPage from './pages/TaskDetail';
import { ApiKeyProvider } from './state/ApiKeyContext';
<<<<<<< HEAD
import { ToastProvider } from './components/ToastProvider';
=======
import Settings from './pages/Settings';
>>>>>>> e8b08544

const queryClient = new QueryClient();

export const App = (): JSX.Element => (
  <ApiKeyProvider>
    <QueryClientProvider client={queryClient}>
<<<<<<< HEAD
      <ToastProvider>
        <BrowserRouter>
          <AppLayout>
            <Routes>
              <Route path="/runs" element={<RunsPage />} />
              <Route path="/runs/:id" element={<RunDetailPage />} />
              <Route path="/tasks" element={<TasksPage />} />
              <Route path="/tasks/:id" element={<TaskDetailPage />} />
              <Route path="*" element={<Navigate to="/runs" replace />} />
            </Routes>
          </AppLayout>
        </BrowserRouter>
      </ToastProvider>
=======
      <BrowserRouter>
        <AppLayout>
          <Routes>
            <Route path="/runs" element={<RunsPage />} />
            <Route path="/runs/:id" element={<RunDetailPage />} />
            <Route path="/settings" element={<Settings />} />
            <Route path="*" element={<Navigate to="/runs" replace />} />
          </Routes>
        </AppLayout>
      </BrowserRouter>
>>>>>>> e8b08544
    </QueryClientProvider>
  </ApiKeyProvider>
);

export default App;<|MERGE_RESOLUTION|>--- conflicted
+++ resolved
@@ -1,24 +1,22 @@
 import type { JSX } from 'react';
 import { BrowserRouter, Navigate, Route, Routes } from 'react-router-dom';
 import { QueryClient, QueryClientProvider } from '@tanstack/react-query';
+
 import AppLayout from './layouts/AppLayout';
 import RunsPage from './pages/RunsPage';
 import RunDetailPage from './pages/RunDetailPage';
 import TasksPage from './pages/Tasks';
 import TaskDetailPage from './pages/TaskDetail';
+import Settings from './pages/Settings';
+
 import { ApiKeyProvider } from './state/ApiKeyContext';
-<<<<<<< HEAD
 import { ToastProvider } from './components/ToastProvider';
-=======
-import Settings from './pages/Settings';
->>>>>>> e8b08544
 
 const queryClient = new QueryClient();
 
 export const App = (): JSX.Element => (
   <ApiKeyProvider>
     <QueryClientProvider client={queryClient}>
-<<<<<<< HEAD
       <ToastProvider>
         <BrowserRouter>
           <AppLayout>
@@ -27,23 +25,12 @@
               <Route path="/runs/:id" element={<RunDetailPage />} />
               <Route path="/tasks" element={<TasksPage />} />
               <Route path="/tasks/:id" element={<TaskDetailPage />} />
+              <Route path="/settings" element={<Settings />} />
               <Route path="*" element={<Navigate to="/runs" replace />} />
             </Routes>
           </AppLayout>
         </BrowserRouter>
       </ToastProvider>
-=======
-      <BrowserRouter>
-        <AppLayout>
-          <Routes>
-            <Route path="/runs" element={<RunsPage />} />
-            <Route path="/runs/:id" element={<RunDetailPage />} />
-            <Route path="/settings" element={<Settings />} />
-            <Route path="*" element={<Navigate to="/runs" replace />} />
-          </Routes>
-        </AppLayout>
-      </BrowserRouter>
->>>>>>> e8b08544
     </QueryClientProvider>
   </ApiKeyProvider>
 );
