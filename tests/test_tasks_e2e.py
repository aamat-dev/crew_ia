import asyncio
import json
import pytest

@pytest.mark.asyncio
async def test_events_include_llm_metadata(client):
    payload = {
        "title": "LLMMeta",
        "task": {"title": "LLMMeta", "plan": [{"id": "n1", "title": "T1"}]},
        "options": {"resume": False, "dry_run": False, "override": []}
    }
    r = await client.post("/tasks", json=payload, headers={"X-API-Key": "test-key"})
    assert r.status_code == 202
    rid = r.json()["run_id"]

    # poll
    for _ in range(60):
        rr = await client.get(f"/runs/{rid}", headers={"X-API-Key": "test-key"})
        if rr.json()["status"] in ("completed", "failed"):
            break
        await asyncio.sleep(0.05)

<<<<<<< HEAD
    ev = await client.get("/events", params={"run_id": rid}, headers={"X-API-Key": "test-key"})
=======
    ev = await client.get(
        "/events",
        params={"run_id": rid},
        headers={"X-API-Key": "test-key"},
    )
>>>>>>> 2f9ce039
    assert ev.status_code == 200
    items = ev.json()["items"]
    node_completed = [e for e in items if e["level"] == "NODE_COMPLETED"]
    assert node_completed, "NODE_COMPLETED event missing"
    # payload est dans e["message"] (JSON string)
    msg = json.loads(node_completed[0]["message"])
    assert isinstance(msg, dict)<|MERGE_RESOLUTION|>--- conflicted
+++ resolved
@@ -20,15 +20,9 @@
             break
         await asyncio.sleep(0.05)
 
-<<<<<<< HEAD
+
     ev = await client.get("/events", params={"run_id": rid}, headers={"X-API-Key": "test-key"})
-=======
-    ev = await client.get(
-        "/events",
-        params={"run_id": rid},
-        headers={"X-API-Key": "test-key"},
-    )
->>>>>>> 2f9ce039
+
     assert ev.status_code == 200
     items = ev.json()["items"]
     node_completed = [e for e in items if e["level"] == "NODE_COMPLETED"]
