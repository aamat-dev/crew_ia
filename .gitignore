# Environnements virtuels
.venv/
venv/
ENV/
env/

# Config privée
.env

# Artifacts générés
.runs/
artifacts/
*.md
!README.md
<<<<<<< HEAD
!docs/**/*.md
=======
!docs/*.md
>>>>>>> 218247d3

# Caches / temporaires Python
__pycache__/
*.py[cod]
*.egg-info/
build/
dist/

# Logs
*.log
logs/

# Fichiers d’éditeur
.vscode/
.idea/

# Système
.DS_Store
Thumbs.db

# Assets binaires
*.ico

# Tests
test_api*
.envrc
test_metrics.db
node_modules/
.docusaurus/<|MERGE_RESOLUTION|>--- conflicted
+++ resolved
@@ -12,11 +12,8 @@
 artifacts/
 *.md
 !README.md
-<<<<<<< HEAD
-!docs/**/*.md
-=======
 !docs/*.md
->>>>>>> 218247d3
+
 
 # Caches / temporaires Python
 __pycache__/
