# --- Python / venv ---
__pycache__/
*.py[cod]
*.pyo
*.pyd
*.so
*.egg-info/
.eggs/
.installed.cfg
*.manifest
*.spec
.venv/
.envrc

# --- Environnements & secrets ---
.env
.env.*.local
*.secret
*.key
*.pem

# --- Bases de données locales ---
*.db
<<<<<<< HEAD
*.sqlite3
=======
>>>>>>> fdb19436
pgdata/
dump.sql

# --- Alembic ---
backend/migrations/__pycache__/
backend/migrations/*.pyc
# ⚠️ on garde backend/migrations/versions/*.py pour versionner les migrations

# --- Logs & traces ---
*.log
*.out
*.err
logs/
coverage/
htmlcov/
pytest_cache/
.cache/
.runs/

# --- Frontend (Next.js / Cockpit) ---
frontend/cockpit/.next/
frontend/cockpit/out/
frontend/cockpit/node_modules/
frontend/cockpit/.turbo/
frontend/cockpit/.swc/
frontend/cockpit/.vercel/

# --- JS / Yarn / npm ---
*.tgz
yarn-error.log
.pnpm-debug.log
# ⚠️ on garde package-lock.json pour des builds reproductibles

# --- IDE / OS ---
.vscode/
.idea/
*.iml
.DS_Store
Thumbs.db

# --- Docker ---
*.pid
*.sock
.docker/
docker-compose.override.yml<|MERGE_RESOLUTION|>--- conflicted
+++ resolved
@@ -21,10 +21,6 @@
 
 # --- Bases de données locales ---
 *.db
-<<<<<<< HEAD
-*.sqlite3
-=======
->>>>>>> fdb19436
 pgdata/
 dump.sql
 
