--- conflicted
+++ resolved
@@ -12,12 +12,7 @@
 artifacts/
 *.md
 !README.md
-<<<<<<< HEAD
-!docs/**/*.md
-=======
 !docs/*.md
-
->>>>>>> 8e707be6
 
 # Caches / temporaires Python
 __pycache__/
