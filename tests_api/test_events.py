import pytest

@pytest.mark.asyncio
async def test_list_events_filter_level(client, seed_sample):
    run_id = seed_sample["run_id"]
<<<<<<< HEAD
    r = await client.get("/events", params={"run_id": run_id, "level": "ERROR"})
=======
    r = await client.get(
        "/events",
        params={"run_id": run_id, "level": "ERROR"},
    )
>>>>>>> 2f9ce039
    assert r.status_code == 200
    js = r.json()
    assert js["total"] == 1
    assert js["items"][0]["level"] == "ERROR"


@pytest.mark.asyncio
async def test_list_events_filter_q(client, seed_sample):
    run_id = seed_sample["run_id"]
<<<<<<< HEAD
    r = await client.get("/events", params={"run_id": run_id, "q": "boom"})
=======
    r = await client.get(
        "/events",
        params={"run_id": run_id, "q": "boom"},
    )
>>>>>>> 2f9ce039
    assert r.status_code == 200
    js = r.json()
    assert js["total"] == 1
    assert js["items"][0]["message"] == "boom"


@pytest.mark.asyncio
async def test_events_old_and_new_routes(client, seed_sample):
    run_id = seed_sample["run_id"]
    r1 = await client.get("/events", params={"run_id": run_id})
    r2 = await client.get(f"/runs/{run_id}/events")
    assert r1.status_code == 200
    assert r2.status_code == 200
    assert r1.json() == r2.json()<|MERGE_RESOLUTION|>--- conflicted
+++ resolved
@@ -3,14 +3,9 @@
 @pytest.mark.asyncio
 async def test_list_events_filter_level(client, seed_sample):
     run_id = seed_sample["run_id"]
-<<<<<<< HEAD
+
     r = await client.get("/events", params={"run_id": run_id, "level": "ERROR"})
-=======
-    r = await client.get(
-        "/events",
-        params={"run_id": run_id, "level": "ERROR"},
-    )
->>>>>>> 2f9ce039
+
     assert r.status_code == 200
     js = r.json()
     assert js["total"] == 1
@@ -20,14 +15,8 @@
 @pytest.mark.asyncio
 async def test_list_events_filter_q(client, seed_sample):
     run_id = seed_sample["run_id"]
-<<<<<<< HEAD
+
     r = await client.get("/events", params={"run_id": run_id, "q": "boom"})
-=======
-    r = await client.get(
-        "/events",
-        params={"run_id": run_id, "q": "boom"},
-    )
->>>>>>> 2f9ce039
     assert r.status_code == 200
     js = r.json()
     assert js["total"] == 1
