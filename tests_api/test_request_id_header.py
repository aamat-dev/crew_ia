--- conflicted
+++ resolved
@@ -1,7 +1,5 @@
 import logging
-
 import pytest
-
 
 @pytest.mark.asyncio
 async def test_request_id_header_and_log(client, caplog):
@@ -10,9 +8,5 @@
     assert resp.status_code == 200
     rid = resp.headers.get("X-Request-ID")
     assert rid
-<<<<<<< HEAD
-    logged = [r.request_id for r in caplog.records]
-=======
     logged = [getattr(r, "request_id", None) for r in caplog.records]
->>>>>>> cf703851
     assert rid in logged