--- conflicted
+++ resolved
@@ -15,7 +15,6 @@
     run_id = body["run_id"]
 
     for _ in range(80):
-<<<<<<< HEAD
         r_status = await client.get(f"/runs/{run_id}", headers={"X-API-Key": "test-key"})
         if r_status.json()["status"] in ("completed", "failed"):
             break
@@ -25,19 +24,7 @@
 
     r_events = await client.get(
         f"/events", params={"run_id": run_id}, headers={"X-API-Key": "test-key"}
-=======
-        r_run = await client.get(f"/runs/{run_id}", headers={"X-API-Key": "test-key"})
-        if r_run.json()["status"] in ("completed", "failed"):
-            break
-        await asyncio.sleep(0.05)
-    assert r_run.status_code == 200
-    assert r_run.json()["status"] == "completed"
 
-    r_events = await client.get(
-        "/events",
-        params={"run_id": run_id},
-        headers={"X-API-Key": "test-key"},
->>>>>>> 2f9ce039
     )
     assert r_events.status_code == 200
     assert r_events.json()["total"] >= 1
