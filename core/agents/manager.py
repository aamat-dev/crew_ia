--- conflicted
+++ resolved
@@ -4,44 +4,21 @@
 from pydantic import ValidationError
 
 from .schemas import PlanNodeModel, ManagerOutput, parse_manager_json
-<<<<<<< HEAD
 from .registry import resolve_agent, AgentSpec
-=======
-from .registry import AgentSpec, resolve_agent
->>>>>>> def363f1
 from .recruiter import recruit
 from core.llm.providers.base import LLMRequest
 from core.llm.runner import run_llm
 
 
 async def run_manager(subplan: List[PlanNodeModel]) -> ManagerOutput:
-<<<<<<< HEAD
-=======
-    """Attribue les nœuds d'un sous-plan aux agents exécutants.
 
-    En cas de réponse JSON invalide, le LLM est relancé jusqu'à deux fois.
-    """
-
->>>>>>> def363f1
     try:
         spec: AgentSpec = resolve_agent("Manager_Generic")
     except KeyError:
         spec = recruit("Manager_Generic")
-<<<<<<< HEAD
+
     system_prompt = spec.system_prompt
-=======
 
-    # Prépare le contexte et le message utilisateur
-    system_prompt: str
-    if getattr(spec, "system_prompt", None):
-        system_prompt = spec.system_prompt
-    else:
-        sp = Path(spec.system_prompt_path)
-        if not sp.is_absolute():
-            repo_root = Path(__file__).resolve().parents[2]
-            sp = repo_root / sp
-        system_prompt = sp.read_text(encoding="utf-8")
->>>>>>> def363f1
     payload = [
         {
             "id": n.id,
@@ -53,7 +30,7 @@
         }
         for n in subplan
     ]
-<<<<<<< HEAD
+
     task_json = json.dumps(payload, ensure_ascii=False)
     user_msg = task_json
     last_err: Exception | None = None
@@ -71,44 +48,3 @@
             last_err = err
             user_msg = task_json + "\nLa réponse précédente n'était pas un JSON valide. Réponds uniquement avec un JSON valide conforme au schéma."
     raise last_err if last_err else RuntimeError("Unexpected manager failure")
-=======
-    base_prompt = json.dumps(payload, ensure_ascii=False)
-
-    attempts = 0
-    last_err: Exception | None = None
-    ids = {n.id for n in subplan}
-
-    # Boucle de re-prompt en cas d'échec de validation
-    while attempts < 3:
-        prompt = base_prompt
-        if attempts and last_err is not None:
-            prompt += (
-                f"\n\nLa réponse précédente était invalide ({last_err}). "
-                "Merci de fournir uniquement un JSON conforme au schéma "
-                "ManagerOutput."
-            )
-
-        req = LLMRequest(
-            system=system_prompt,
-            prompt=prompt,
-            model=spec.model,
-            provider=spec.provider,
-        )
-        resp = await run_llm(req)
-
-        try:
-            out = parse_manager_json(resp.text)
-
-            # Vérifier l'existence des node_id dans le sous-plan
-            for a in out.assignments:
-                if a.node_id not in ids:
-                    raise ValueError(f"Unknown node_id {a.node_id} in assignment")
-
-            return out
-        except (ValidationError, ValueError) as err:  # Re-tenter avec info d'erreur
-            attempts += 1
-            last_err = err
-
-    # Après trois essais, propager la dernière erreur
-    raise last_err if last_err is not None else RuntimeError("Unknown error")
->>>>>>> def363f1
