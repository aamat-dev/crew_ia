--- conflicted
+++ resolved
@@ -11,21 +11,12 @@
 
 
 async def run_manager(subplan: List[PlanNodeModel]) -> ManagerOutput:
-<<<<<<< HEAD
-=======
-
->>>>>>> 923cb5cd
     try:
         spec: AgentSpec = resolve_agent("Manager_Generic")
     except KeyError:
         spec = recruit("Manager_Generic")
-<<<<<<< HEAD
-    system_prompt = spec.system_prompt
-=======
-
     system_prompt = spec.system_prompt
 
->>>>>>> 923cb5cd
     payload = [
         {
             "id": n.id,
@@ -37,7 +28,6 @@
         }
         for n in subplan
     ]
-<<<<<<< HEAD
     base_prompt = json.dumps(payload, ensure_ascii=False)
     ids = {n.id for n in subplan}
     prompt = base_prompt
@@ -59,24 +49,4 @@
                 base_prompt
                 + f"\n\nLa réponse précédente était invalide ({err}). Merci de fournir uniquement un JSON conforme au schéma ManagerOutput."
             )
-    raise last_err or RuntimeError("Manager output invalid")
-=======
-
-    task_json = json.dumps(payload, ensure_ascii=False)
-    user_msg = task_json
-    last_err: Exception | None = None
-    for _ in range(3):
-        req = LLMRequest(system=system_prompt, prompt=user_msg, model=spec.model, provider=spec.provider)
-        resp = await run_llm(req)
-        try:
-            out = parse_manager_json(resp.text)
-            ids = {n.id for n in subplan}
-            for a in out.assignments:
-                if a.node_id not in ids:
-                    raise ValueError(f"Unknown node_id {a.node_id} in assignment")
-            return out
-        except (ValidationError, ValueError) as err:
-            last_err = err
-            user_msg = task_json + "\nLa réponse précédente n'était pas un JSON valide. Réponds uniquement avec un JSON valide conforme au schéma."
-    raise last_err if last_err else RuntimeError("Unexpected manager failure")
->>>>>>> 923cb5cd
+    raise last_err or RuntimeError("Manager output invalid")