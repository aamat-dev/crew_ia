from __future__ import annotations
<<<<<<< HEAD
=======

>>>>>>> 923cb5cd
import json
from pathlib import Path
from typing import Any, Dict

from pydantic import ValidationError

<<<<<<< HEAD
from .registry import resolve_agent
=======
from .registry import resolve_agent, AgentSpec
>>>>>>> 923cb5cd
from .recruiter import recruit
from .schemas import SupervisorPlan, parse_supervisor_json
from core.llm.providers.base import LLMRequest
from core.llm import runner as llm_runner


async def run(task: Dict[str, Any], storage: Any = None) -> SupervisorPlan:

    """
    Execute the Supervisor role once and return a validated SupervisorPlan.
    """
<<<<<<< HEAD
    try:
        spec = resolve_agent("Supervisor")
=======

    try:
        spec: AgentSpec = resolve_agent("Supervisor")
>>>>>>> 923cb5cd
    except KeyError:
        spec = recruit("Supervisor")

    system_prompt = spec.system_prompt

    task_json = json.dumps(task, ensure_ascii=False)
    user_msg = task_json
<<<<<<< HEAD
    last_err: Exception | None = None
    for _ in range(3):
        req = LLMRequest(system=system_prompt, prompt=user_msg, model=spec.model, provider=spec.provider)
        resp = await llm_runner.run_llm(req)
        try:
            plan = parse_supervisor_json(resp.text)
            return plan
        except ValidationError as err:
            last_err = err
            user_msg = (
                task_json
                + "\nLa réponse précédente n'était pas un JSON valide. Réponds uniquement avec un JSON valide conforme au schéma."
            )
    raise last_err or RuntimeError("Supervisor output invalid")
=======
    last_err: ValidationError | None = None

    for _ in range(3):
        req = LLMRequest(system=system_prompt, prompt=user_msg, model=spec.model, provider=spec.provider)

        resp = await llm_runner.run_llm(req)
        try:
            return parse_supervisor_json(resp.text)
        except ValidationError as ve:
            last_err = ve
            user_msg = task_json + "\nLa réponse précédente n'était pas un JSON valide. Réponds uniquement avec un JSON valide conforme au schéma."
    raise last_err if last_err else RuntimeError("Unexpected supervisor failure")
>>>>>>> 923cb5cd
<|MERGE_RESOLUTION|>--- conflicted
+++ resolved
@@ -1,19 +1,11 @@
 from __future__ import annotations
-<<<<<<< HEAD
-=======
-
->>>>>>> 923cb5cd
 import json
 from pathlib import Path
 from typing import Any, Dict
 
 from pydantic import ValidationError
 
-<<<<<<< HEAD
 from .registry import resolve_agent
-=======
-from .registry import resolve_agent, AgentSpec
->>>>>>> 923cb5cd
 from .recruiter import recruit
 from .schemas import SupervisorPlan, parse_supervisor_json
 from core.llm.providers.base import LLMRequest
@@ -25,14 +17,8 @@
     """
     Execute the Supervisor role once and return a validated SupervisorPlan.
     """
-<<<<<<< HEAD
-    try:
-        spec = resolve_agent("Supervisor")
-=======
 
     try:
-        spec: AgentSpec = resolve_agent("Supervisor")
->>>>>>> 923cb5cd
     except KeyError:
         spec = recruit("Supervisor")
 
@@ -40,7 +26,6 @@
 
     task_json = json.dumps(task, ensure_ascii=False)
     user_msg = task_json
-<<<<<<< HEAD
     last_err: Exception | None = None
     for _ in range(3):
         req = LLMRequest(system=system_prompt, prompt=user_msg, model=spec.model, provider=spec.provider)
@@ -54,18 +39,4 @@
                 task_json
                 + "\nLa réponse précédente n'était pas un JSON valide. Réponds uniquement avec un JSON valide conforme au schéma."
             )
-    raise last_err or RuntimeError("Supervisor output invalid")
-=======
-    last_err: ValidationError | None = None
-
-    for _ in range(3):
-        req = LLMRequest(system=system_prompt, prompt=user_msg, model=spec.model, provider=spec.provider)
-
-        resp = await llm_runner.run_llm(req)
-        try:
-            return parse_supervisor_json(resp.text)
-        except ValidationError as ve:
-            last_err = ve
-            user_msg = task_json + "\nLa réponse précédente n'était pas un JSON valide. Réponds uniquement avec un JSON valide conforme au schéma."
-    raise last_err if last_err else RuntimeError("Unexpected supervisor failure")
->>>>>>> 923cb5cd
+    raise last_err or RuntimeError("Supervisor output invalid")