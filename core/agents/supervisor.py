--- conflicted
+++ resolved
@@ -1,8 +1,5 @@
 from __future__ import annotations
-<<<<<<< HEAD
-=======
 
->>>>>>> def363f1
 import json
 from pathlib import Path
 from typing import Any, Dict
@@ -17,66 +14,29 @@
 
 
 async def run(task: Dict[str, Any], storage: Any = None) -> SupervisorPlan:
-<<<<<<< HEAD
+
     """
     Execute the Supervisor role once and return a validated SupervisorPlan.
     """
-=======
-    """Exécute le rôle Supervisor et renvoie un plan validé."""
 
->>>>>>> def363f1
     try:
         spec: AgentSpec = resolve_agent("Supervisor")
     except KeyError:
         spec = recruit("Supervisor")
-<<<<<<< HEAD
+
     system_prompt = spec.system_prompt
-=======
-
-    if getattr(spec, "system_prompt", None):
-        system_prompt = spec.system_prompt
-    elif getattr(spec, "system_prompt_path", None):
-        sp = Path(spec.system_prompt_path)
-        if not sp.is_absolute():
-            repo_root = Path(__file__).resolve().parents[2]
-            sp = repo_root / sp
-        system_prompt = sp.read_text(encoding="utf-8")
-    else:
-        raise ValueError("Prompt système du Supervisor introuvable")
->>>>>>> def363f1
 
     task_json = json.dumps(task, ensure_ascii=False)
     user_msg = task_json
     last_err: ValidationError | None = None
-<<<<<<< HEAD
+
     for _ in range(3):
         req = LLMRequest(system=system_prompt, prompt=user_msg, model=spec.model, provider=spec.provider)
-=======
 
-    for _ in range(3):
-        req = LLMRequest(
-            system=system_prompt,
-            prompt=user_msg,
-            model=spec.model,
-            provider=spec.provider,
-        )
->>>>>>> def363f1
         resp = await llm_runner.run_llm(req)
         try:
             return parse_supervisor_json(resp.text)
         except ValidationError as ve:
             last_err = ve
-<<<<<<< HEAD
             user_msg = task_json + "\nLa réponse précédente n'était pas un JSON valide. Réponds uniquement avec un JSON valide conforme au schéma."
     raise last_err if last_err else RuntimeError("Unexpected supervisor failure")
-=======
-            user_msg = (
-                task_json
-                + "\nLa réponse précédente n'était pas un JSON valide. "
-                + "Réponds uniquement avec un JSON valide conforme au schéma."
-            )
-
-    if last_err:
-        raise last_err
-    raise RuntimeError("Unexpected supervisor failure")
->>>>>>> def363f1
