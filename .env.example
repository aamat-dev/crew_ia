--- conflicted
+++ resolved
@@ -138,15 +138,11 @@
 API_KEY=DaSnC6jaDXoXnnd
 
 # CORS
-<<<<<<< HEAD
 # ALLOWED_ORIGINS définit les origines autorisées (CSV)
 ALLOWED_ORIGINS=http://localhost:3000,http://localhost:5173
 # API_URL est l'URL de base de l'API
 API_URL=http://127.0.0.1:8000
-=======
-ALLOWED_ORIGINS=http://localhost:3000,http://localhost:5173  # Origines autorisées en dev
-API_URL=http://127.0.0.1:8000  # URL publique de l'API
->>>>>>> 3de2b998
+
 STORAGE_ORDER=file,pg
 
 # Variables Dashboard (Vite)
