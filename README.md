--- conflicted
+++ resolved
@@ -174,13 +174,9 @@
 
 - `API_KEY` — clé requise sur toutes les requêtes API.
 - `DATABASE_URL` — URL de connexion asynchrone à la base.
-<<<<<<< HEAD
 - `API_URL` — URL de base de l'API.
 - `ALLOWED_ORIGINS` — origines autorisées pour CORS (défaut `http://localhost:3000,http://localhost:5173`).
-=======
-- `ALLOWED_ORIGINS` — origines autorisées pour CORS (par défaut `http://localhost:3000,http://localhost:5173`).
-- `API_URL` — URL de base publique de l'API.
->>>>>>> 3de2b998
+
 - `LLM_DEFAULT_PROVIDER` et `LLM_DEFAULT_MODEL` — fournisseur et modèle par défaut des agents.
 - `FEEDBACK_CRITICAL_THRESHOLD` — seuil (0-100) déclenchant un badge critique (défaut 60).
 - `FEEDBACK_REVIEW_TIMEOUT_MS` — délai d'attente de l'auto‑review en ms (défaut 3500).
