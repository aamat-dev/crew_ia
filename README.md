# Crew Orchestrator API

Minimal FastAPI application exposing read-only endpoints to inspect runs, nodes,
artifacts and events. A `/tasks` endpoint allows to trigger a small ad‑hoc run
used for testing.

## Quickstart

1. Create a `.env` file with at least:

```
API_KEY=test-key
DATABASE_URL=sqlite+aiosqlite:///./app.db
CORS_ORIGINS=
```

2. Start the API with Uvicorn (loads variables from `.env`):

```
make api-run
```

3. Query the API (replace the API key if you changed it):

```
curl -H "X-API-Key: test-key" http://localhost:8000/runs
```

Pour lister les événements d'un run spécifique :

```
curl -H "X-API-Key: test-key" "http://localhost:8000/events?run_id=<RUN_ID>"
```

The server always returns timestamps in UTC. Clients may supply `X-Timezone`
header to ask for conversion to a specific zone.

<<<<<<< HEAD
## Fil D – Hiérarchie

### Variables `.env`

Les variables essentielles sont définies dans `.env` (voir [`.env.example`](.env.example) pour la liste complète). Les principales :
=======
## Hiérarchie

### Variables `.env`

Les variables essentielles sont définies dans `.env` (voir [`.env.example`](.env.example) pour la liste complète). Les principales :
>>>>>>> fe046b78

- `API_KEY` — clé requise sur toutes les requêtes API.
- `DATABASE_URL` — URL de connexion asynchrone à la base.
- `CORS_ORIGINS` — origines autorisées pour CORS.
- `LLM_DEFAULT_PROVIDER` et `LLM_DEFAULT_MODEL` — fournisseur et modèle par défaut des agents.

### Presets dev / prod

<<<<<<< HEAD
Dans `.env.example` se trouvent deux profils commentés :
=======
Dans `.env.example` se trouvent deux profils commentés :
>>>>>>> fe046b78

```
# --- DEV : Ollama only ---
# LLM_DEFAULT_PROVIDER=ollama
# LLM_DEFAULT_MODEL=llama3.1:8b
...
# --- PROD : OpenAI only ---
# LLM_DEFAULT_PROVIDER=openai
# LLM_DEFAULT_MODEL=gpt-4o-mini
...
```

Décommentez le bloc correspondant à votre contexte pour obtenir une configuration de base.

### Comment lancer

<<<<<<< HEAD
- API : `make api-run` (dev) ou `make api-run-prod` (prod).
- CLI : `python -m apps.orchestrator.main --use-supervisor --title "Rapport 80p"` pour générer un plan via le superviseur (cf. [`apps/orchestrator/main.py`](apps/orchestrator/main.py)).

### Commandes de test

- **API** : déclencher un run ad‑hoc via `POST /tasks` :
=======
- API : `make api-run` (dev) ou `make api-run-prod` (prod).
- CLI : `python -m apps.orchestrator.main --use-supervisor --title "Rapport 80p"` pour générer un plan via le superviseur (cf. [`apps/orchestrator/main.py`](apps/orchestrator/main.py)).

### Commandes de test

- **API** : déclencher un run ad‑hoc via `POST /tasks` :
>>>>>>> fe046b78

  ```
  curl -X POST -H "X-API-Key: $API_KEY" -H "Content-Type: application/json" \
       -d '{"title":"Demo","task_spec":{"type":"demo"}}' \
       http://localhost:8000/tasks
  ```

<<<<<<< HEAD
- **CLI** : lancer l'orchestrateur en générant le plan :
=======
- **CLI** : lancer l'orchestrateur en générant le plan :
>>>>>>> fe046b78

  ```
  python -m apps.orchestrator.main --use-supervisor --title "Rapport 80p"
  ```

### Schéma textuel du flux

```
Supervisor → Manager → Exécutants → sidecars
```

## Authentication & CORS

All endpoints except `/health` require the `X-API-Key` header. Origins allowed
for CORS are configured via the `CORS_ORIGINS` variable in `.env` (comma separated
list).

## Database migrations

Alembic is used for schema migrations. Set `ALEMBIC_DATABASE_URL` and run:

```
make db-revision msg="add table"
make db-upgrade
```

## Make targets

- `make api-run` – launch the API with hot reload and `.env` loading.
- `make api-test` – run API tests.
- `make db-revision msg="..."` – create a new Alembic revision.
- `make db-upgrade` – apply migrations to the database.<|MERGE_RESOLUTION|>--- conflicted
+++ resolved
@@ -35,19 +35,12 @@
 The server always returns timestamps in UTC. Clients may supply `X-Timezone`
 header to ask for conversion to a specific zone.
 
-<<<<<<< HEAD
-## Fil D – Hiérarchie
-
-### Variables `.env`
-
-Les variables essentielles sont définies dans `.env` (voir [`.env.example`](.env.example) pour la liste complète). Les principales :
-=======
 ## Hiérarchie
 
 ### Variables `.env`
 
 Les variables essentielles sont définies dans `.env` (voir [`.env.example`](.env.example) pour la liste complète). Les principales :
->>>>>>> fe046b78
+
 
 - `API_KEY` — clé requise sur toutes les requêtes API.
 - `DATABASE_URL` — URL de connexion asynchrone à la base.
@@ -56,11 +49,8 @@
 
 ### Presets dev / prod
 
-<<<<<<< HEAD
+
 Dans `.env.example` se trouvent deux profils commentés :
-=======
-Dans `.env.example` se trouvent deux profils commentés :
->>>>>>> fe046b78
 
 ```
 # --- DEV : Ollama only ---
@@ -77,21 +67,13 @@
 
 ### Comment lancer
 
-<<<<<<< HEAD
+
 - API : `make api-run` (dev) ou `make api-run-prod` (prod).
 - CLI : `python -m apps.orchestrator.main --use-supervisor --title "Rapport 80p"` pour générer un plan via le superviseur (cf. [`apps/orchestrator/main.py`](apps/orchestrator/main.py)).
 
 ### Commandes de test
 
 - **API** : déclencher un run ad‑hoc via `POST /tasks` :
-=======
-- API : `make api-run` (dev) ou `make api-run-prod` (prod).
-- CLI : `python -m apps.orchestrator.main --use-supervisor --title "Rapport 80p"` pour générer un plan via le superviseur (cf. [`apps/orchestrator/main.py`](apps/orchestrator/main.py)).
-
-### Commandes de test
-
-- **API** : déclencher un run ad‑hoc via `POST /tasks` :
->>>>>>> fe046b78
 
   ```
   curl -X POST -H "X-API-Key: $API_KEY" -H "Content-Type: application/json" \
@@ -99,11 +81,7 @@
        http://localhost:8000/tasks
   ```
 
-<<<<<<< HEAD
 - **CLI** : lancer l'orchestrateur en générant le plan :
-=======
-- **CLI** : lancer l'orchestrateur en générant le plan :
->>>>>>> fe046b78
 
   ```
   python -m apps.orchestrator.main --use-supervisor --title "Rapport 80p"
