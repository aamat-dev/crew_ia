#!/usr/bin/env bash
set -euo pipefail

# -----------------------------
# Config & arguments
# -----------------------------
API_BASE="${API_BASE:-http://localhost:8080}"
API_KEY="${API_KEY:-}"
RUN_ID="${RUN_ID:-}"
NODE_ID="${NODE_ID:-}"

usage() {
  cat <<USAGE
Usage: API_BASE=http://localhost:8080 API_KEY=<key> ./smoke.sh
Options:
  -b <base_url>   (ex: http://localhost:8080)    [par défaut: \$API_BASE]
  -k <api_key>    (ou export API_KEY)            [obligatoire]
  -r <run_uuid>   (sinon auto-détection)
  -n <node_uuid>  (sinon auto-détection)
Exemples:
  API_KEY=changeme ./smoke.sh
  ./smoke.sh -b http://127.0.0.1:8080 -k changeme
USAGE
}

while getopts ":b:k:r:n:h" opt; do
  case $opt in
    b) API_BASE="$OPTARG" ;;
    k) API_KEY="$OPTARG" ;;
    r) RUN_ID="$OPTARG" ;;
    n) NODE_ID="$OPTARG" ;;
    h) usage; exit 0 ;;
    \?) echo "Option invalide: -$OPTARG" >&2; usage; exit 2 ;;
    :) echo "Option -$OPTARG requiert une valeur." >&2; usage; exit 2 ;;
  esac
done

if [[ -z "$API_KEY" ]]; then
  echo "❌ API_KEY manquante. Passe -k <key> ou export API_KEY=..." >&2
  exit 2
fi

# Détecte jq ou Python pour parser le JSON
JSON_TOOL=""
if command -v jq >/dev/null 2>&1; then
  JSON_TOOL="jq"
elif command -v python3 >/dev/null 2>&1; then
  JSON_TOOL="python"
else
  echo "❌ Ni jq ni python3 trouvés pour parser le JSON. Installe l'un des deux (ex: sudo apt install jq)." >&2
  exit 2
fi

# Helpers
OK()   { echo "✅ $*"; }
FAIL() { echo "❌ $*"; }

req() {
  # $1 = method, $2 = path (ex: /health), $3 = out var for body (name), $4 = expected http code (default 200)
  local method="$1"; shift
  local path="$1"; shift
  local __outvar_body="$1"; shift
  local expect="${1:-200}"

  local url="${API_BASE}${path}"
  local tmp_body; tmp_body="$(mktemp)"
  local code
  code="$(curl -sS -o "$tmp_body" -w '%{http_code}' -H "X-API-Key: ${API_KEY}" "$url")" || true
  if [[ "$code" != "$expect" ]]; then
    FAIL "${method} ${path} → HTTP ${code}"
    echo "--- Réponse ---"
    cat "$tmp_body" || true
    echo "---------------"
    rm -f "$tmp_body"
    return 1
  fi
  printf -v "$__outvar_body" '%s' "$(cat "$tmp_body")"
  rm -f "$tmp_body"
  return 0
}

json_get() {
  # $1 = json string, $2 = jq-like path (e.g. '.items[0].id')
  local json="$1"; shift
  local path="$1"; shift

  if [[ "$JSON_TOOL" == "jq" ]]; then
    echo "$json" | jq -r "$path"
  else
    # python3
    python3 - "$path" <<'PY' "$json"
import json, sys
path = sys.argv[1]
data = json.loads(sys.stdin.read())
# Support minimal: .items[0].id / .id
def get(d, p):
    if not p or p == '.':
        return d
    parts = p.lstrip('.').split('.')
    cur = d
    for part in parts:
        if '[' in part and ']' in part:
            name, idx = part[:-1].split('[')
            if name:
                cur = cur.get(name)
            cur = cur[int(idx)]
        else:
            if isinstance(cur, dict):
                cur = cur.get(part)
            else:
                cur = getattr(cur, part, None)
    return cur
val = get(data, path)
if val is None:
    print("")
else:
    if isinstance(val, (dict, list)):
        print(json.dumps(val))
    else:
        print(val)
PY
  fi
}

# -----------------------------
# Tests
# -----------------------------
overall=0
failures=0

echo "🔎 Base: $API_BASE"

# 1) Health
body=""
if req GET "/health" body 200; then
  OK "GET /health"
else
  FAIL "GET /health"
  failures=$((failures+1))
fi

# 2) Runs list
if req GET "/runs?limit=5&offset=0&order_by=-started_at" body 200; then
  OK "GET /runs"
  if [[ -z "$RUN_ID" ]]; then
    rid="$(json_get "$body" '.items[0].id')"
    if [[ -n "$rid" && "$rid" != "null" ]]; then
      RUN_ID="$rid"
      echo "   ↳ RUN_ID=$RUN_ID"
    else
      echo "   ↳ Aucun run trouvé (liste vide)."
    fi
  fi
else
  FAIL "GET /runs"
  failures=$((failures+1))
fi

# 3) Run detail + summary (si RUN_ID)
if [[ -n "$RUN_ID" ]]; then
  if req GET "/runs/${RUN_ID}" body 200; then
    OK "GET /runs/{run_id}"
  else
    FAIL "GET /runs/{run_id}"
    failures=$((failures+1))
  fi

  if req GET "/runs/${RUN_ID}/summary" body 200; then
    OK "GET /runs/{run_id}/summary"
  else
    FAIL "GET /runs/{run_id}/summary"
    failures=$((failures+1))
  fi

  # 4) Nodes (et extraction d'un NODE_ID)
  if req GET "/runs/${RUN_ID}/nodes?order_by=-created_at" body 200; then
    OK "GET /runs/{run_id}/nodes"
    if [[ -z "$NODE_ID" ]]; then
      nid="$(json_get "$body" '.items[0].id')"
      if [[ -n "$nid" && "$nid" != "null" ]]; then
        NODE_ID="$nid"
        echo "   ↳ NODE_ID=$NODE_ID"
      else
        echo "   ↳ Aucun node trouvé (liste vide)."
      fi
    fi
  else
    FAIL "GET /runs/{run_id}/nodes"
    failures=$((failures+1))
  fi

  # 5) Events
  if req GET "/events?run_id=${RUN_ID}&order_by=-timestamp" body 200; then
<<<<<<< HEAD
    OK "GET /events"
  else
    FAIL "GET /events"
=======
    OK "GET /events?run_id={run_id}"
  else
    FAIL "GET /events?run_id={run_id}"
>>>>>>> 2f9ce039
    failures=$((failures+1))
  fi
else
  echo "ℹ️  RUN_ID introuvable → tests run detail/nodes/events sautés."
fi

# 6) Artifacts (si NODE_ID)
if [[ -n "$NODE_ID" ]]; then
  if req GET "/nodes/${NODE_ID}/artifacts?order_by=-created_at" body 200; then
    OK "GET /nodes/{node_id}/artifacts"
  else
    FAIL "GET /nodes/{node_id}/artifacts"
    failures=$((failures+1))
  fi
else
  echo "ℹ️  NODE_ID introuvable → test artifacts sauté."
fi

# Résumé
if [[ "$failures" -eq 0 ]]; then
  echo "🎉 Smoke-tests OK"
  exit 0
else
  echo "⚠️  Smoke-tests terminés avec $failures échec(s)"
  exit 1
fi<|MERGE_RESOLUTION|>--- conflicted
+++ resolved
@@ -191,15 +191,10 @@
 
   # 5) Events
   if req GET "/events?run_id=${RUN_ID}&order_by=-timestamp" body 200; then
-<<<<<<< HEAD
     OK "GET /events"
   else
     FAIL "GET /events"
-=======
-    OK "GET /events?run_id={run_id}"
-  else
-    FAIL "GET /events?run_id={run_id}"
->>>>>>> 2f9ce039
+
     failures=$((failures+1))
   fi
 else
