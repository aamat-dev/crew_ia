--- conflicted
+++ resolved
@@ -1,9 +1,5 @@
 from __future__ import annotations
-<<<<<<< HEAD
-=======
 
-import os
->>>>>>> dc1d9e3e
 import logging
 from functools import lru_cache
 from typing import AsyncGenerator, Sequence
@@ -24,10 +20,6 @@
 from core.telemetry.metrics import metrics_enabled, get_db_pool_in_use
 
 logger = logging.getLogger(__name__)
-<<<<<<< HEAD
-=======
-
->>>>>>> dc1d9e3e
 _db_pool_hooks_attached = False
 
 
@@ -35,50 +27,28 @@
     global _db_pool_hooks_attached
     if _db_pool_hooks_attached or not metrics_enabled():
         return
-<<<<<<< HEAD
+
     pool = getattr(getattr(engine, "sync_engine", engine), "pool", None)
-=======
-
-    pool = None
-    try:
-        pool = getattr(engine.sync_engine, "pool", None)
-        if pool is None:
-            pool = getattr(engine, "pool", None)
-    except Exception:
-        pool = None
-
->>>>>>> dc1d9e3e
     if pool is None:
         logger.debug("db_pool_in_use: aucun pool disponible, instrumentation ignorée")
         return
 
-<<<<<<< HEAD
     def _checkout(*_, **__):
         if metrics_enabled():
             get_db_pool_in_use().labels(db="primary").inc()
 
     def _checkin(*_, **__):
-=======
-    def _checkout(dbapi_connection, connection_record, connection_proxy):
-        if metrics_enabled():
-            get_db_pool_in_use().labels(db="primary").inc()
-
-    def _checkin(dbapi_connection, connection_record):
->>>>>>> dc1d9e3e
         if metrics_enabled():
             get_db_pool_in_use().labels(db="primary").dec()
 
     try:
-<<<<<<< HEAD
-        from sqlalchemy import event
-=======
->>>>>>> dc1d9e3e
         event.listen(pool, "checkout", _checkout)
         event.listen(pool, "checkin", _checkin)
         _db_pool_hooks_attached = True
         logger.debug("db_pool_in_use hooks attached")
     except Exception:
         logger.debug("db_pool_in_use: échec de l'attachement des hooks", exc_info=True)
+
 
 class Settings(BaseSettings):
     model_config = SettingsConfigDict(
@@ -101,33 +71,36 @@
         raw = self.cors_origins_raw or ""
         return [o.strip() for o in raw.split(",") if o.strip()]
 
+
 @lru_cache
 def get_settings() -> Settings:
     return Settings()
+
 
 settings = get_settings()
 
 # SQLAlchemy async engine/session (lecture seule côté API)
 engine: AsyncEngine = create_async_engine(settings.database_url, pool_pre_ping=True)
 _setup_db_pool_metrics(engine)
-<<<<<<< HEAD
 
-=======
->>>>>>> dc1d9e3e
 SessionLocal: async_sessionmaker[AsyncSession] = async_sessionmaker(
     engine, expire_on_commit=False, class_=AsyncSession
 )
+
 
 async def get_session() -> AsyncGenerator[AsyncSession, None]:
     async with SessionLocal() as session:
         yield session
 
+
 def get_sessionmaker() -> async_sessionmaker[AsyncSession]:
     return SessionLocal
+
 
 # Backwards compatibility: the tests expect a ``get_db`` dependency
 # providing a database session.
 get_db = get_session
+
 
 # Auth par clé API
 def api_key_auth(x_api_key: str | None = Header(default=None, alias="X-API-Key")):
@@ -139,9 +112,11 @@
         headers={"WWW-Authenticate": "ApiKey"},
     )
 
+
 # alias pour compatibilité
 require_api_key = api_key_auth
 require_auth = api_key_auth
+
 
 # Timezone optionnelle pour formatage
 async def read_timezone(x_timezone: str | None = Header(default=None, alias="X-Timezone")) -> ZoneInfo | None:
@@ -153,6 +128,7 @@
         # On ignore une TZ invalide : la réponse reste en UTC
         return None
 
+
 # Helpers temps
 def to_tz(dt: datetime | None, tz: ZoneInfo | None) -> datetime | None:
     if dt is None:
