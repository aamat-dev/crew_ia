--- conflicted
+++ resolved
@@ -8,29 +8,25 @@
 from uuid import UUID, uuid4
 from datetime import datetime, UTC
 
-<<<<<<< HEAD
-from sqlalchemy.ext.asyncio import AsyncSession
-from sqlalchemy import select
-
-from app.models.task import Task, TaskStatus
-from app.models.plan import Plan, PlanStatus
-from app.services import orchestrator_adapter
-=======
 from fastapi import APIRouter, Depends, HTTPException, Request, Response, status
 from fastapi import Header
 from pydantic import ValidationError
+
 from sqlalchemy import select, func
 from sqlalchemy.ext.asyncio import AsyncSession
->>>>>>> 1b3f8bd8
 
 from ..deps import strict_api_key_auth, get_session
 from ..schemas import TaskRequest, TaskAcceptedResponse
+
 from app.models.task import Task, TaskStatus
 from app.schemas.task import TaskCreate, TaskOut
-from core.services.orchestrator_service import schedule_run
+
 from app.models.plan import Plan, PlanStatus
 from app.schemas.plan import PlanCreateResponse
 from app.services.supervisor import generate_plan
+from app.services import orchestrator_adapter
+
+from core.services.orchestrator_service import schedule_run
 
 router = APIRouter(
     prefix="/tasks",
@@ -159,8 +155,39 @@
     except Exception:
         raise HTTPException(status_code=500, detail="Internal Server Error")
 
-<<<<<<< HEAD
+    response.status_code = status.HTTP_202_ACCEPTED
+    response.headers["Location"] = f"/runs/{run_id}"
     return TaskAcceptedResponse(run_id=str(run_id), location=f"/runs/{run_id}")
+
+
+@router.post("/{task_id}/plan", response_model=PlanCreateResponse, status_code=status.HTTP_201_CREATED)
+async def generate_task_plan(
+    task_id: UUID,
+    request: Request,
+    session: AsyncSession = Depends(get_session),
+    x_request_id: str | None = Header(default=None, alias="X-Request-ID"),
+):
+    """Génère et persiste un plan pour une tâche donnée."""
+
+    task = await session.get(Task, task_id)
+    if task is None:
+        raise HTTPException(status_code=404, detail="Task not found")
+
+    result = await generate_plan(task)
+    plan = Plan(task_id=task.id, status=result.status, graph=result.graph.model_dump())
+    session.add(plan)
+    await session.flush()
+    if result.status == PlanStatus.ready:
+        task.plan_id = plan.id
+    await session.commit()
+
+    req_id = x_request_id or getattr(request.state, "request_id", None)
+    log.info(
+        "plan generated",
+        extra={"request_id": req_id, "task_id": str(task.id), "plan_id": str(plan.id), "status": result.status.value},
+    )
+
+    return PlanCreateResponse(plan_id=plan.id, status=plan.status, graph=result.graph)
 
 
 @router.post("/{task_id}/start", status_code=status.HTTP_202_ACCEPTED)
@@ -190,39 +217,4 @@
         session.add(task)
         await session.commit()
 
-    return {"run_id": str(run_id), "dry_run": dry_run}
-=======
-    response.status_code = status.HTTP_202_ACCEPTED
-    response.headers["Location"] = f"/runs/{run_id}"
-    return TaskAcceptedResponse(run_id=str(run_id), location=f"/runs/{run_id}")
-
-
-@router.post("/{task_id}/plan", response_model=PlanCreateResponse, status_code=status.HTTP_201_CREATED)
-async def generate_task_plan(
-    task_id: UUID,
-    request: Request,
-    session: AsyncSession = Depends(get_session),
-    x_request_id: str | None = Header(default=None, alias="X-Request-ID"),
-):
-    """Génère et persiste un plan pour une tâche donnée."""
-
-    task = await session.get(Task, task_id)
-    if task is None:
-        raise HTTPException(status_code=404, detail="Task not found")
-
-    result = await generate_plan(task)
-    plan = Plan(task_id=task.id, status=result.status, graph=result.graph.model_dump())
-    session.add(plan)
-    await session.flush()
-    if result.status == PlanStatus.ready:
-        task.plan_id = plan.id
-    await session.commit()
-
-    req_id = x_request_id or getattr(request.state, "request_id", None)
-    log.info(
-        "plan generated",
-        extra={"request_id": req_id, "task_id": str(task.id), "plan_id": str(plan.id), "status": result.status.value},
-    )
-
-    return PlanCreateResponse(plan_id=plan.id, status=plan.status, graph=result.graph)
->>>>>>> 1b3f8bd8
+    return {"run_id": str(run_id), "dry_run": dry_run}